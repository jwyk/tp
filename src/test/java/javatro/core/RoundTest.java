package javatro.core;

import static org.junit.jupiter.api.Assertions.assertEquals;
import static org.junit.jupiter.api.Assertions.assertFalse;
import static org.junit.jupiter.api.Assertions.fail;

import javatro.display.UI;

import org.junit.jupiter.api.Test;

import java.util.List;

public class RoundTest {
<<<<<<< HEAD
    private static String getExceptionMessage(String message) {
        return UI.WARNING + UI.RED + message + UI.END;
    }

    private static final String INVALIDPLAYEDHANDERROR =
            "A poker hand must contain between 1 and 5 cards.";
    private static final String INVALIDPLAYSPERROUND =
            "Number of plays per round must be greater than 0.";
    private static final String INVALIDDECK = "Deck cannot be null.";
    private static final String INVALIDPLAYSREMAINING = "No plays remaining.";

    enum isWon {
        WON,
        LOST,
        UNKNOWN
    }
=======
    private static final String INVALIDPLAYEDHANDERROR =
            UI.RED + "A poker hand must contain between 1 and 5 cards." + UI.END;
    private static final String INVALIDPLAYSPERROUND =
            UI.RED + "Number of plays per round must be greater than 0." + UI.END;
    private static final String INVALIDBLINDSCORE =
            UI.RED + "Blind score must be greater than or equal to 0!" + UI.END;
    private static final String INVALIDDECK = UI.RED + "Deck cannot be null." + UI.END;
    private static final String INVALIDPLAYSREMAINING = UI.RED + "No plays remaining." + UI.END;
>>>>>>> 46701b3a

    private void assertRoundInitialization(
            javatro.core.AnteBase ante, javatro.core.BlindType blind, int remainingPlays)
            throws JavatroException {
<<<<<<< HEAD
        Deck deck = new Deck();
        Round round = new Round(ante, blind, remainingPlays, deck, "", "");
        int expectedBlindScore = (int) (ante.getValue() * blind.getMultiplier());
        assertEquals(expectedBlindScore, round.getBlindScore());
=======
        Deck deck = new Deck(Deck.DeckType.DEFAULT);
        Round round = new Round(blindScore, remainingPlays, deck, "", "");
        assertEquals(blindScore, round.getBlindScore());
>>>>>>> 46701b3a
        assertEquals(remainingPlays, round.getRemainingPlays());
        assertEquals(0, round.getCurrentScore());
        assertEquals(4, round.getRemainingDiscards());
        assertFalse(round.isRoundOver());
    }

    private void assertRoundInitializationFailure(
            javatro.core.AnteBase ante,
            javatro.core.BlindType blind,
            int remainingPlays,
            Deck deck,
            String expectedMessage) {
        try {
            new Round(ante, blind, remainingPlays, deck, "", "");
            fail();
        } catch (JavatroException e) {
            assertEquals(getExceptionMessage(expectedMessage), e.getMessage());
        }
    }

    private void assertRoundOverAfterPlays(
            javatro.core.AnteBase ante,
            javatro.core.BlindType blind,
            int totalPlays,
            int playsToMake,
            boolean expectedIsOver)
            throws JavatroException {
<<<<<<< HEAD
        Deck deck = new Deck();
        Round round = new Round(ante, blind, totalPlays, deck, "", "");
=======
        Deck deck = new Deck(Deck.DeckType.DEFAULT);
        Round round = new Round(blindScore, totalPlays, deck, "", "");
>>>>>>> 46701b3a

        for (int i = 0; i < playsToMake; i++) {
            round.playCards(List.of(0, 1, 2, 3, 4));
        }

        assertEquals(expectedIsOver, round.isRoundOver());
    }

    private void assertPlayCardsFails(
            javatro.core.AnteBase ante,
            javatro.core.BlindType blind,
            int remainingPlays,
            int playsToMake,
            String expectedErrorMessage)
            throws JavatroException {
        try {
<<<<<<< HEAD
            Deck deck = new Deck();
            Round round = new Round(ante, blind, remainingPlays, deck, "", "");
=======
            Deck deck = new Deck(Deck.DeckType.DEFAULT);
            Round round = new Round(blindScore, remainingPlays, deck, "", "");
>>>>>>> 46701b3a

            // Make the specified number of valid plays
            for (int i = 0; i < playsToMake; i++) {
                round.playCards(List.of(0, 1, 2, 3, 4));
            }

            // Attempt one more play which should fail
            round.playCards(List.of(0, 1, 2, 3, 4));
            fail();
        } catch (JavatroException e) {
            assertEquals(getExceptionMessage(expectedErrorMessage), e.getMessage());
        }
    }

    private void assertPlayCardsInvalidHandSize(
            javatro.core.AnteBase ante,
            javatro.core.BlindType blind,
            int remainingPlays,
            List<Integer> cardIndices,
            String expectedErrorMessage)
            throws JavatroException {
<<<<<<< HEAD
        Deck deck = new Deck();
        Round round = new Round(ante, blind, remainingPlays, deck, "", "");
=======
        Deck deck = new Deck(Deck.DeckType.DEFAULT);
        Round round = new Round(blindScore, remainingPlays, deck, "", "");

>>>>>>> 46701b3a
        try {
            round.playCards(cardIndices);
            fail();
        } catch (JavatroException e) {
            assertEquals(getExceptionMessage(expectedErrorMessage), e.getMessage());
        }
    }

    private void assertRoundNotOver(
            javatro.core.AnteBase ante,
            javatro.core.BlindType blind,
            int remainingPlays,
            int playsToMake,
            isWon expectedIsWon)
            throws JavatroException {
<<<<<<< HEAD
        Deck deck = new Deck();
        Round round = new Round(ante, blind, remainingPlays, deck, "", "");
=======
        Deck deck = new Deck(Deck.DeckType.DEFAULT);
        Round round = new Round(blindScore, remainingPlays, deck, "", "");
>>>>>>> 46701b3a

        for (int i = 0; i < playsToMake; i++) {
            round.playCards(List.of(0, 1, 2, 3, 4));
        }

        assertFalse(round.isRoundOver());

        if (expectedIsWon == isWon.WON) {
            assertEquals(true, round.isWon());
        } else if (expectedIsWon == isWon.LOST) {
            assertEquals(false, round.isWon());
        } else if (expectedIsWon == isWon.UNKNOWN) {
            assertEquals(false, round.isWon());
        } else {
            fail();
        }
    }

    @Test
    public void round_correctInitialization_success() throws JavatroException {
        assertRoundInitialization(javatro.core.AnteBase.ANTE_1, javatro.core.BlindType.SMALL, 3);
        assertRoundInitialization(javatro.core.AnteBase.ANTE_2, javatro.core.BlindType.SMALL, 5);
        assertRoundInitialization(javatro.core.AnteBase.ANTE_2, javatro.core.BlindType.LARGE, 7);
        assertRoundInitialization(javatro.core.AnteBase.ANTE_3, javatro.core.BlindType.BOSS, 1);
    }

    @Test
    public void round_incorrectInitializatioin() throws JavatroException {
        assertRoundInitializationFailure(
<<<<<<< HEAD
                javatro.core.AnteBase.ANTE_1,
                javatro.core.BlindType.SMALL,
                0,
                new Deck(),
                INVALIDPLAYSPERROUND);
        assertRoundInitializationFailure(
                javatro.core.AnteBase.ANTE_1, javatro.core.BlindType.SMALL, 3, null, INVALIDDECK);
=======
                100, 0, new Deck(Deck.DeckType.DEFAULT), INVALIDPLAYSPERROUND);
        assertRoundInitializationFailure(
                -100, 3, new Deck(Deck.DeckType.DEFAULT), INVALIDBLINDSCORE);
        assertRoundInitializationFailure(100, 3, null, INVALIDDECK);
        assertRoundInitializationFailure(
                -100, 0, new Deck(Deck.DeckType.DEFAULT), INVALIDBLINDSCORE);
        assertRoundInitializationFailure(-100, 3, null, INVALIDBLINDSCORE);
        assertRoundInitializationFailure(100, 0, null, INVALIDPLAYSPERROUND);
        assertRoundInitializationFailure(-100, 0, null, INVALIDBLINDSCORE);
>>>>>>> 46701b3a
    }

    @Test
    public void round_playCards_roundNotOver() throws JavatroException {
<<<<<<< HEAD
        // Test with first blind score and plays
        assertRoundNotOver(
                javatro.core.AnteBase.ANTE_1, javatro.core.BlindType.SMALL, 3, 1, isWon.UNKNOWN);
=======
        // Test with regular blind score and plays
        assertRoundNotOver(300, 3, 1);

>>>>>>> 46701b3a
        // Test with high blind score
        assertRoundNotOver(
                javatro.core.AnteBase.ANTE_8, javatro.core.BlindType.BOSS, 3, 1, isWon.UNKNOWN);
        // Test with many remaining plays
<<<<<<< HEAD
        assertRoundNotOver(
                javatro.core.AnteBase.ANTE_2, javatro.core.BlindType.LARGE, 3000, 5, isWon.UNKNOWN);

        // Test won
        assertRoundNotOver(
                javatro.core.AnteBase.ANTE_1, javatro.core.BlindType.SMALL, 10000, 8, isWon.WON);
=======
        assertRoundNotOver(300, 3000, 5);
>>>>>>> 46701b3a
    }

    @Test
    public void round_playCards_roundOver() throws JavatroException {
        assertRoundOverAfterPlays(
                javatro.core.AnteBase.ANTE_8, javatro.core.BlindType.BOSS, 3, 3, true);
        assertRoundOverAfterPlays(
                javatro.core.AnteBase.ANTE_8, javatro.core.BlindType.BOSS, 5, 5, true);
        assertRoundOverAfterPlays(
                javatro.core.AnteBase.ANTE_8, javatro.core.BlindType.BOSS, 8, 8, true);
        assertRoundOverAfterPlays(
                javatro.core.AnteBase.ANTE_1, javatro.core.BlindType.SMALL, 1, 1, true);
    }

    @Test
    public void round_playCards_tooManyPlays() throws JavatroException {
        // Test with 3 plays
        assertPlayCardsFails(
                javatro.core.AnteBase.ANTE_1,
                javatro.core.BlindType.SMALL,
                3,
                3,
                INVALIDPLAYSREMAINING);

        // Test with 5 plays
        assertPlayCardsFails(
                javatro.core.AnteBase.ANTE_1,
                javatro.core.BlindType.SMALL,
                2,
                2,
                INVALIDPLAYSREMAINING);
        // Test with 0 plays
        assertPlayCardsFails(
                javatro.core.AnteBase.ANTE_1,
                javatro.core.BlindType.SMALL,
                0,
                0,
                INVALIDPLAYSPERROUND);
    }

    @Test
    public void round_playCards_invalidHandSize() throws JavatroException {
        assertPlayCardsInvalidHandSize(
                javatro.core.AnteBase.ANTE_1,
                javatro.core.BlindType.SMALL,
                3,
                List.of(0, 1, 2, 3, 4, 5),
                INVALIDPLAYEDHANDERROR);
        assertPlayCardsInvalidHandSize(
                javatro.core.AnteBase.ANTE_1,
                javatro.core.BlindType.SMALL,
                3,
                List.of(0, 1, 2, 3, 4, 5, 6),
                INVALIDPLAYEDHANDERROR);
        assertPlayCardsInvalidHandSize(
                javatro.core.AnteBase.ANTE_1,
                javatro.core.BlindType.SMALL,
                3,
                List.of(0, 1, 2, 3, 4, 5, 6, 7),
                INVALIDPLAYEDHANDERROR);
        // Test with 0 cards
        assertPlayCardsInvalidHandSize(
                javatro.core.AnteBase.ANTE_1,
                javatro.core.BlindType.SMALL,
                3,
                List.of(),
                INVALIDPLAYEDHANDERROR);
    }

    @Test
    public void round_discardCards_success() throws JavatroException {
<<<<<<< HEAD
        Deck deck = new Deck();
        Round round =
                new Round(
                        javatro.core.AnteBase.ANTE_1,
                        javatro.core.BlindType.SMALL,
                        3,
                        deck,
                        "",
                        "");
=======
        Deck deck = new Deck(Deck.DeckType.DEFAULT);
        Round round = new Round(100, 3, deck, "", "");
>>>>>>> 46701b3a

        // Initial state
        assertEquals(4, round.getRemainingDiscards());
        int initialHandSize = round.getPlayerHand().size();

        // Discard 2 cards
        round.discardCards(List.of(0, 1));

        // Check state after discard
        assertEquals(3, round.getRemainingDiscards());
        assertEquals(initialHandSize, round.getPlayerHand().size());
    }

    @Test
    public void round_discardCards_tooManyDiscards() throws JavatroException {
<<<<<<< HEAD
        Deck deck = new Deck();
        Round round =
                new Round(
                        javatro.core.AnteBase.ANTE_1,
                        javatro.core.BlindType.SMALL,
                        3,
                        deck,
                        "",
                        "");
=======
        Deck deck = new Deck(Deck.DeckType.DEFAULT);
        Round round = new Round(100, 3, deck, "", "");
>>>>>>> 46701b3a

        // Use all 4 discards
        round.discardCards(List.of(0));
        round.discardCards(List.of(0));
        round.discardCards(List.of(0));
        round.discardCards(List.of(0));

        // Fifth discard should fail
        try {
            round.discardCards(List.of(0));
            fail("Should have thrown an exception for too many discards");
        } catch (JavatroException e) {
<<<<<<< HEAD
            assertEquals(getExceptionMessage("No remaining discards available"), e.getMessage());
=======
            assertEquals(UI.RED + "No remaining discards available" + UI.END, e.getMessage());
>>>>>>> 46701b3a
        }
    }

    @Test
    public void round_emptyDiscardList() throws JavatroException {
<<<<<<< HEAD
        Deck deck = new Deck();
        Round round =
                new Round(
                        javatro.core.AnteBase.ANTE_1,
                        javatro.core.BlindType.SMALL,
                        3,
                        deck,
                        "",
                        "");
=======
        Deck deck = new Deck(Deck.DeckType.DEFAULT);
        Round round = new Round(100, 3, deck, "", "");
>>>>>>> 46701b3a

        // Initial state
        assertEquals(4, round.getRemainingDiscards());
        int initialHandSize = round.getPlayerHand().size();

        // Discard 0 cards
        try {
            round.discardCards(List.of());
            fail("Should have thrown an exception for discarding zero cards");
        } catch (JavatroException e) {
<<<<<<< HEAD
            assertEquals(getExceptionMessage("Cannot discard zero cards"), e.getMessage());
=======
            assertEquals(UI.RED + "Cannot discard zero cards" + UI.END, e.getMessage());
>>>>>>> 46701b3a
        }

        assertEquals(4, round.getRemainingDiscards());
        assertEquals(initialHandSize, round.getPlayerHand().size());
    }

    @Test
    public void round_setNameAndDescription() throws JavatroException {
<<<<<<< HEAD
        Deck deck = new Deck();
        Round round =
                new Round(
                        javatro.core.AnteBase.ANTE_1,
                        javatro.core.BlindType.SMALL,
                        3,
                        deck,
                        "",
                        "");
=======
        Deck deck = new Deck(Deck.DeckType.DEFAULT);
        Round round = new Round(100, 3, deck, "", "");
>>>>>>> 46701b3a

        // Set new values
        round.setRoundName("New Round");
        round.setRoundDescription("New Description");

        // Check values were updated
        assertEquals("New Round", round.getRoundName());
        assertEquals("New Description", round.getRoundDescription());
    }
}<|MERGE_RESOLUTION|>--- conflicted
+++ resolved
@@ -11,7 +11,6 @@
 import java.util.List;
 
 public class RoundTest {
-<<<<<<< HEAD
     private static String getExceptionMessage(String message) {
         return UI.WARNING + UI.RED + message + UI.END;
     }
@@ -28,30 +27,14 @@
         LOST,
         UNKNOWN
     }
-=======
-    private static final String INVALIDPLAYEDHANDERROR =
-            UI.RED + "A poker hand must contain between 1 and 5 cards." + UI.END;
-    private static final String INVALIDPLAYSPERROUND =
-            UI.RED + "Number of plays per round must be greater than 0." + UI.END;
-    private static final String INVALIDBLINDSCORE =
-            UI.RED + "Blind score must be greater than or equal to 0!" + UI.END;
-    private static final String INVALIDDECK = UI.RED + "Deck cannot be null." + UI.END;
-    private static final String INVALIDPLAYSREMAINING = UI.RED + "No plays remaining." + UI.END;
->>>>>>> 46701b3a
 
     private void assertRoundInitialization(
             javatro.core.AnteBase ante, javatro.core.BlindType blind, int remainingPlays)
             throws JavatroException {
-<<<<<<< HEAD
-        Deck deck = new Deck();
+        Deck deck = new Deck(Deck.DeckType.DEFAULT);
         Round round = new Round(ante, blind, remainingPlays, deck, "", "");
         int expectedBlindScore = (int) (ante.getValue() * blind.getMultiplier());
         assertEquals(expectedBlindScore, round.getBlindScore());
-=======
-        Deck deck = new Deck(Deck.DeckType.DEFAULT);
-        Round round = new Round(blindScore, remainingPlays, deck, "", "");
-        assertEquals(blindScore, round.getBlindScore());
->>>>>>> 46701b3a
         assertEquals(remainingPlays, round.getRemainingPlays());
         assertEquals(0, round.getCurrentScore());
         assertEquals(4, round.getRemainingDiscards());
@@ -79,13 +62,8 @@
             int playsToMake,
             boolean expectedIsOver)
             throws JavatroException {
-<<<<<<< HEAD
-        Deck deck = new Deck();
+        Deck deck = new Deck(Deck.DeckType.DEFAULT);
         Round round = new Round(ante, blind, totalPlays, deck, "", "");
-=======
-        Deck deck = new Deck(Deck.DeckType.DEFAULT);
-        Round round = new Round(blindScore, totalPlays, deck, "", "");
->>>>>>> 46701b3a
 
         for (int i = 0; i < playsToMake; i++) {
             round.playCards(List.of(0, 1, 2, 3, 4));
@@ -102,13 +80,8 @@
             String expectedErrorMessage)
             throws JavatroException {
         try {
-<<<<<<< HEAD
-            Deck deck = new Deck();
+            Deck deck = new Deck(Deck.DeckType.DEFAULT);
             Round round = new Round(ante, blind, remainingPlays, deck, "", "");
-=======
-            Deck deck = new Deck(Deck.DeckType.DEFAULT);
-            Round round = new Round(blindScore, remainingPlays, deck, "", "");
->>>>>>> 46701b3a
 
             // Make the specified number of valid plays
             for (int i = 0; i < playsToMake; i++) {
@@ -130,14 +103,8 @@
             List<Integer> cardIndices,
             String expectedErrorMessage)
             throws JavatroException {
-<<<<<<< HEAD
-        Deck deck = new Deck();
+        Deck deck = new Deck(Deck.DeckType.DEFAULT);
         Round round = new Round(ante, blind, remainingPlays, deck, "", "");
-=======
-        Deck deck = new Deck(Deck.DeckType.DEFAULT);
-        Round round = new Round(blindScore, remainingPlays, deck, "", "");
-
->>>>>>> 46701b3a
         try {
             round.playCards(cardIndices);
             fail();
@@ -153,13 +120,8 @@
             int playsToMake,
             isWon expectedIsWon)
             throws JavatroException {
-<<<<<<< HEAD
-        Deck deck = new Deck();
+        Deck deck = new Deck(Deck.DeckType.DEFAULT);
         Round round = new Round(ante, blind, remainingPlays, deck, "", "");
-=======
-        Deck deck = new Deck(Deck.DeckType.DEFAULT);
-        Round round = new Round(blindScore, remainingPlays, deck, "", "");
->>>>>>> 46701b3a
 
         for (int i = 0; i < playsToMake; i++) {
             round.playCards(List.of(0, 1, 2, 3, 4));
@@ -189,7 +151,6 @@
     @Test
     public void round_incorrectInitializatioin() throws JavatroException {
         assertRoundInitializationFailure(
-<<<<<<< HEAD
                 javatro.core.AnteBase.ANTE_1,
                 javatro.core.BlindType.SMALL,
                 0,
@@ -197,44 +158,23 @@
                 INVALIDPLAYSPERROUND);
         assertRoundInitializationFailure(
                 javatro.core.AnteBase.ANTE_1, javatro.core.BlindType.SMALL, 3, null, INVALIDDECK);
-=======
-                100, 0, new Deck(Deck.DeckType.DEFAULT), INVALIDPLAYSPERROUND);
-        assertRoundInitializationFailure(
-                -100, 3, new Deck(Deck.DeckType.DEFAULT), INVALIDBLINDSCORE);
-        assertRoundInitializationFailure(100, 3, null, INVALIDDECK);
-        assertRoundInitializationFailure(
-                -100, 0, new Deck(Deck.DeckType.DEFAULT), INVALIDBLINDSCORE);
-        assertRoundInitializationFailure(-100, 3, null, INVALIDBLINDSCORE);
-        assertRoundInitializationFailure(100, 0, null, INVALIDPLAYSPERROUND);
-        assertRoundInitializationFailure(-100, 0, null, INVALIDBLINDSCORE);
->>>>>>> 46701b3a
     }
 
     @Test
     public void round_playCards_roundNotOver() throws JavatroException {
-<<<<<<< HEAD
         // Test with first blind score and plays
         assertRoundNotOver(
                 javatro.core.AnteBase.ANTE_1, javatro.core.BlindType.SMALL, 3, 1, isWon.UNKNOWN);
-=======
-        // Test with regular blind score and plays
-        assertRoundNotOver(300, 3, 1);
-
->>>>>>> 46701b3a
         // Test with high blind score
         assertRoundNotOver(
                 javatro.core.AnteBase.ANTE_8, javatro.core.BlindType.BOSS, 3, 1, isWon.UNKNOWN);
         // Test with many remaining plays
-<<<<<<< HEAD
         assertRoundNotOver(
                 javatro.core.AnteBase.ANTE_2, javatro.core.BlindType.LARGE, 3000, 5, isWon.UNKNOWN);
 
         // Test won
         assertRoundNotOver(
                 javatro.core.AnteBase.ANTE_1, javatro.core.BlindType.SMALL, 10000, 8, isWon.WON);
-=======
-        assertRoundNotOver(300, 3000, 5);
->>>>>>> 46701b3a
     }
 
     @Test
@@ -306,8 +246,7 @@
 
     @Test
     public void round_discardCards_success() throws JavatroException {
-<<<<<<< HEAD
-        Deck deck = new Deck();
+        Deck deck = new Deck(Deck.DeckType.DEFAULT);
         Round round =
                 new Round(
                         javatro.core.AnteBase.ANTE_1,
@@ -316,10 +255,6 @@
                         deck,
                         "",
                         "");
-=======
-        Deck deck = new Deck(Deck.DeckType.DEFAULT);
-        Round round = new Round(100, 3, deck, "", "");
->>>>>>> 46701b3a
 
         // Initial state
         assertEquals(4, round.getRemainingDiscards());
@@ -335,8 +270,7 @@
 
     @Test
     public void round_discardCards_tooManyDiscards() throws JavatroException {
-<<<<<<< HEAD
-        Deck deck = new Deck();
+        Deck deck = new Deck(Deck.DeckType.DEFAULT);
         Round round =
                 new Round(
                         javatro.core.AnteBase.ANTE_1,
@@ -345,10 +279,6 @@
                         deck,
                         "",
                         "");
-=======
-        Deck deck = new Deck(Deck.DeckType.DEFAULT);
-        Round round = new Round(100, 3, deck, "", "");
->>>>>>> 46701b3a
 
         // Use all 4 discards
         round.discardCards(List.of(0));
@@ -361,18 +291,13 @@
             round.discardCards(List.of(0));
             fail("Should have thrown an exception for too many discards");
         } catch (JavatroException e) {
-<<<<<<< HEAD
             assertEquals(getExceptionMessage("No remaining discards available"), e.getMessage());
-=======
-            assertEquals(UI.RED + "No remaining discards available" + UI.END, e.getMessage());
->>>>>>> 46701b3a
         }
     }
 
     @Test
     public void round_emptyDiscardList() throws JavatroException {
-<<<<<<< HEAD
-        Deck deck = new Deck();
+        Deck deck = new Deck(Deck.DeckType.DEFAULT);
         Round round =
                 new Round(
                         javatro.core.AnteBase.ANTE_1,
@@ -381,10 +306,6 @@
                         deck,
                         "",
                         "");
-=======
-        Deck deck = new Deck(Deck.DeckType.DEFAULT);
-        Round round = new Round(100, 3, deck, "", "");
->>>>>>> 46701b3a
 
         // Initial state
         assertEquals(4, round.getRemainingDiscards());
@@ -395,11 +316,7 @@
             round.discardCards(List.of());
             fail("Should have thrown an exception for discarding zero cards");
         } catch (JavatroException e) {
-<<<<<<< HEAD
             assertEquals(getExceptionMessage("Cannot discard zero cards"), e.getMessage());
-=======
-            assertEquals(UI.RED + "Cannot discard zero cards" + UI.END, e.getMessage());
->>>>>>> 46701b3a
         }
 
         assertEquals(4, round.getRemainingDiscards());
@@ -408,8 +325,7 @@
 
     @Test
     public void round_setNameAndDescription() throws JavatroException {
-<<<<<<< HEAD
-        Deck deck = new Deck();
+        Deck deck = new Deck(Deck.DeckType.DEFAULT);
         Round round =
                 new Round(
                         javatro.core.AnteBase.ANTE_1,
@@ -418,10 +334,6 @@
                         deck,
                         "",
                         "");
-=======
-        Deck deck = new Deck(Deck.DeckType.DEFAULT);
-        Round round = new Round(100, 3, deck, "", "");
->>>>>>> 46701b3a
 
         // Set new values
         round.setRoundName("New Round");
