--- conflicted
+++ resolved
@@ -32,7 +32,13 @@
         UNKNOWN
     }
 
-<<<<<<< HEAD
+    private static HeldJokers heldJokers;
+
+    @BeforeAll
+    public static void init() {
+        heldJokers = new HeldJokers();
+    }
+
     private void assertRoundInitialization(int anteCount, Ante.Blind blind, int remainingPlays)
             throws JavatroException {
         Deck deck = new Deck(Deck.DeckType.DEFAULT);
@@ -40,22 +46,8 @@
         ante.setAnteCount(anteCount);
         ante.setBlind(blind);
         int expectedBlindScore = ante.getRoundScore();
-        Round round = new Round(expectedBlindScore, remainingPlays, deck, "", "");
+        Round round = new Round(expectedBlindScore, remainingPlays, deck, heldJokers, "", "");
         assertEquals(expectedBlindScore, round.getBlindScore());
-=======
-    private static HeldJokers heldJokers;
-
-    @BeforeAll
-    public static void init() {
-        heldJokers = new HeldJokers();
-    }
-
-    private void assertRoundInitialization(int blindScore, int remainingPlays)
-            throws JavatroException {
-        Deck deck = new Deck(Deck.DeckType.DEFAULT);
-        Round round = new Round(blindScore, remainingPlays, deck, heldJokers, "", "");
-        assertEquals(blindScore, round.getBlindScore());
->>>>>>> c295a849
         assertEquals(remainingPlays, round.getRemainingPlays());
         assertEquals(0, round.getCurrentScore());
         assertEquals(4, round.getRemainingDiscards());
@@ -69,15 +61,11 @@
             Deck deck,
             String expectedMessage) {
         try {
-<<<<<<< HEAD
             Ante ante = new Ante();
             ante.setAnteCount(anteCount);
             ante.setBlind(blind);
             int blindScore = ante.getRoundScore();
-            new Round(blindScore, remainingPlays, deck, "", "");
-=======
-            new Round(blindScore, remainingPlays, deck, heldJokers, "", "");
->>>>>>> c295a849
+            new Round(blindScore, remainingPlays, deck, heldJokers,"", "");
             fail();
         } catch (JavatroException e) {
             assertEquals(getExceptionMessage(expectedMessage), e.getMessage());
@@ -106,15 +94,11 @@
             throws JavatroException {
         try {
             Deck deck = new Deck(Deck.DeckType.DEFAULT);
-<<<<<<< HEAD
             Ante ante = new Ante();
             ante.setAnteCount(anteCount);
             ante.setBlind(blind);
             int blindScore = ante.getRoundScore();
-            Round round = new Round(blindScore, remainingPlays, deck, "", "");
-=======
-            Round round = new Round(blindScore, remainingPlays, deck, heldJokers, "", "");
->>>>>>> c295a849
+            Round round = new Round(blindScore, remainingPlays, deck, heldJokers,"", "");
 
             // Make the specified number of valid plays
             for (int i = 0; i < playsToMake; i++) {
@@ -137,16 +121,11 @@
             String expectedErrorMessage)
             throws JavatroException {
         Deck deck = new Deck(Deck.DeckType.DEFAULT);
-<<<<<<< HEAD
         Ante ante = new Ante();
         ante.setAnteCount(anteCount);
         ante.setBlind(blind);
         int blindScore = ante.getRoundScore();
-        Round round = new Round(blindScore, remainingPlays, deck, "", "");
-=======
-        Round round = new Round(blindScore, remainingPlays, deck, heldJokers, "", "");
-
->>>>>>> c295a849
+        Round round = new Round(blindScore, remainingPlays, deck, heldJokers,"", "");
         try {
             round.playCards(cardIndices);
             fail();
@@ -163,15 +142,11 @@
             boolean expectedIsOver)
             throws JavatroException {
         Deck deck = new Deck(Deck.DeckType.DEFAULT);
-<<<<<<< HEAD
         Ante ante = new Ante();
         ante.setAnteCount(anteCount);
         ante.setBlind(blind);
         int blindScore = ante.getRoundScore();
-        Round round = new Round(blindScore, remainingPlays, deck, "", "");
-=======
-        Round round = new Round(blindScore, remainingPlays, deck, heldJokers, "", "");
->>>>>>> c295a849
+        Round round = new Round(blindScore, remainingPlays, deck, heldJokers,"", "");
 
         for (int i = 0; i < playsToMake; i++) {
             round.playCards(List.of(0, 1, 2, 3, 4));
@@ -205,14 +180,10 @@
         // Test with high ante count and plays
         assertRoundOver(8, Ante.Blind.SMALL_BLIND, 10000, 1, false);
         // Test with many remaining plays
-<<<<<<< HEAD
         assertRoundOver(8, Ante.Blind.LARGE_BLIND, 10000, 1, false);
 
         // Test won
         assertRoundOver(1, Ante.Blind.SMALL_BLIND, 10000, 8, true);
-=======
-        assertRoundNotOver(1000, 3000, 5);
->>>>>>> c295a849
     }
 
     @Test
@@ -269,15 +240,11 @@
     @Test
     public void round_discardCards_success() throws JavatroException {
         Deck deck = new Deck(Deck.DeckType.DEFAULT);
-<<<<<<< HEAD
-        Ante ante = new Ante();
-        ante.setAnteCount(1);
-        ante.setBlind(Ante.Blind.SMALL_BLIND);
-        int blindScore = ante.getRoundScore();
-        Round round = new Round(blindScore, 3, deck, "", "");
-=======
-        Round round = new Round(100, 3, deck, heldJokers, "", "");
->>>>>>> c295a849
+        Ante ante = new Ante();
+        ante.setAnteCount(1);
+        ante.setBlind(Ante.Blind.SMALL_BLIND);
+        int blindScore = ante.getRoundScore();
+        Round round = new Round(blindScore, 3, deck, heldJokers,"", "");
 
         // Initial state
         assertEquals(4, round.getRemainingDiscards());
@@ -294,15 +261,11 @@
     @Test
     public void round_discardCards_tooManyDiscards() throws JavatroException {
         Deck deck = new Deck(Deck.DeckType.DEFAULT);
-<<<<<<< HEAD
-        Ante ante = new Ante();
-        ante.setAnteCount(1);
-        ante.setBlind(Ante.Blind.SMALL_BLIND);
-        int blindScore = ante.getRoundScore();
-        Round round = new Round(blindScore, 3, deck, "", "");
-=======
-        Round round = new Round(100, 3, deck, heldJokers, "", "");
->>>>>>> c295a849
+        Ante ante = new Ante();
+        ante.setAnteCount(1);
+        ante.setBlind(Ante.Blind.SMALL_BLIND);
+        int blindScore = ante.getRoundScore();
+        Round round = new Round(blindScore, 3, deck, heldJokers,"", "");
 
         // Use all 4 discards
         round.discardCards(List.of(0));
@@ -322,15 +285,11 @@
     @Test
     public void round_emptyDiscardList() throws JavatroException {
         Deck deck = new Deck(Deck.DeckType.DEFAULT);
-<<<<<<< HEAD
-        Ante ante = new Ante();
-        ante.setAnteCount(1);
-        ante.setBlind(Ante.Blind.SMALL_BLIND);
-        int blindScore = ante.getRoundScore();
-        Round round = new Round(blindScore, 3, deck, "", "");
-=======
-        Round round = new Round(100, 3, deck, heldJokers, "", "");
->>>>>>> c295a849
+        Ante ante = new Ante();
+        ante.setAnteCount(1);
+        ante.setBlind(Ante.Blind.SMALL_BLIND);
+        int blindScore = ante.getRoundScore();
+        Round round = new Round(blindScore, 3, deck, heldJokers,"", "");
 
         // Initial state
         assertEquals(4, round.getRemainingDiscards());
@@ -351,15 +310,11 @@
     @Test
     public void round_setNameAndDescription() throws JavatroException {
         Deck deck = new Deck(Deck.DeckType.DEFAULT);
-<<<<<<< HEAD
-        Ante ante = new Ante();
-        ante.setAnteCount(1);
-        ante.setBlind(Ante.Blind.SMALL_BLIND);
-        int blindScore = ante.getRoundScore();
-        Round round = new Round(blindScore, 3, deck, "", "");
-=======
-        Round round = new Round(100, 3, deck, heldJokers, "", "");
->>>>>>> c295a849
+        Ante ante = new Ante();
+        ante.setAnteCount(1);
+        ante.setBlind(Ante.Blind.SMALL_BLIND);
+        int blindScore = ante.getRoundScore();
+        Round round = new Round(blindScore, 3, deck, heldJokers,"", "");
 
         // Set new values
         round.setRoundName("New Round");
