--- conflicted
+++ resolved
@@ -4,38 +4,16 @@
 import static org.junit.jupiter.api.Assertions.assertFalse;
 import static org.junit.jupiter.api.Assertions.fail;
 
-<<<<<<< HEAD
 import javatro.core.jokers.HeldJokers;
 import javatro.display.UI;
 
 import org.junit.jupiter.api.BeforeAll;
-=======
-import javatro.display.UI;
-
->>>>>>> f847890d
 import org.junit.jupiter.api.Test;
 
 import java.util.List;
 
 public class RoundTest {
     private static final String INVALIDPLAYEDHANDERROR =
-<<<<<<< HEAD
-            UI.WARNING + UI.RED + "A poker hand must contain between 1 and 5 cards." + UI.END;
-    private static final String INVALIDPLAYSPERROUND =
-            UI.WARNING + UI.RED + "Number of plays per round must be greater than 0." + UI.END;
-    private static final String INVALIDBLINDSCORE =
-            UI.WARNING + UI.RED + "Blind score must be greater than or equal to 0." + UI.END;
-    private static final String INVALIDDECK = UI.WARNING + UI.RED + "Deck cannot be null." + UI.END;
-    private static final String INVALIDPLAYSREMAINING =
-            UI.WARNING + UI.RED + "No plays remaining." + UI.END;
-
-    private static HeldJokers heldJokers;
-
-    @BeforeAll
-    public static void init() {
-        heldJokers = new HeldJokers();
-    }
-=======
              UI.RED + "A poker hand must contain between 1 and 5 cards." + UI.END;
     private static final String INVALIDPLAYSPERROUND =
              UI.RED + "Number of plays per round must be greater than 0." + UI.END;
@@ -44,16 +22,18 @@
     private static final String INVALIDDECK =  UI.RED + "Deck cannot be null." + UI.END;
     private static final String INVALIDPLAYSREMAINING =
              UI.RED + "No plays remaining." + UI.END;
->>>>>>> f847890d
+
+    private static HeldJokers heldJokers;
+
+    @BeforeAll
+    public static void init() {
+        heldJokers = new HeldJokers();
+    }
 
     private void assertRoundInitialization(int blindScore, int remainingPlays)
             throws JavatroException {
         Deck deck = new Deck(Deck.DeckType.DEFAULT);
-<<<<<<< HEAD
         Round round = new Round(blindScore, remainingPlays, deck, heldJokers, "", "");
-=======
-        Round round = new Round(blindScore, remainingPlays, deck, "", "");
->>>>>>> f847890d
         assertEquals(blindScore, round.getBlindScore());
         assertEquals(remainingPlays, round.getRemainingPlays());
         assertEquals(0, round.getCurrentScore());
@@ -79,11 +59,7 @@
             boolean expectedIsWon)
             throws JavatroException {
         Deck deck = new Deck(Deck.DeckType.DEFAULT);
-<<<<<<< HEAD
         Round round = new Round(blindScore, totalPlays, deck, heldJokers, "", "");
-=======
-        Round round = new Round(blindScore, totalPlays, deck, "", "");
->>>>>>> f847890d
 
         for (int i = 0; i < playsToMake; i++) {
             round.playCards(List.of(0, 1, 2, 3, 4));
@@ -101,11 +77,7 @@
 
         try {
             Deck deck = new Deck(Deck.DeckType.DEFAULT);
-<<<<<<< HEAD
             Round round = new Round(blindScore, remainingPlays, deck, heldJokers, "", "");
-=======
-            Round round = new Round(blindScore, remainingPlays, deck, "", "");
->>>>>>> f847890d
 
             // Make the specified number of valid plays
             for (int i = 0; i < playsToMake; i++) {
@@ -127,11 +99,7 @@
             String expectedErrorMessage)
             throws JavatroException {
         Deck deck = new Deck(Deck.DeckType.DEFAULT);
-<<<<<<< HEAD
         Round round = new Round(blindScore, remainingPlays, deck, heldJokers, "", "");
-=======
-        Round round = new Round(blindScore, remainingPlays, deck, "", "");
->>>>>>> f847890d
 
         try {
             round.playCards(cardIndices);
@@ -144,11 +112,7 @@
     private void assertRoundNotOver(int blindScore, int remainingPlays, int playsToMake)
             throws JavatroException {
         Deck deck = new Deck(Deck.DeckType.DEFAULT);
-<<<<<<< HEAD
         Round round = new Round(blindScore, remainingPlays, deck, heldJokers, "", "");
-=======
-        Round round = new Round(blindScore, remainingPlays, deck, "", "");
->>>>>>> f847890d
 
         for (int i = 0; i < playsToMake; i++) {
             round.playCards(List.of(0, 1, 2, 3, 4));
@@ -230,11 +194,7 @@
     @Test
     public void round_discardCards_success() throws JavatroException {
         Deck deck = new Deck(Deck.DeckType.DEFAULT);
-<<<<<<< HEAD
-        Round round = new Round(100, 3, deck, heldJokers, "", "");
-=======
-        Round round = new Round(100, 3, deck, "", "");
->>>>>>> f847890d
+        Round round = new Round(100, 3, deck, heldJokers, "", "");
 
         // Initial state
         assertEquals(4, round.getRemainingDiscards());
@@ -252,11 +212,7 @@
     @Test
     public void round_discardCards_tooManyDiscards() throws JavatroException {
         Deck deck = new Deck(Deck.DeckType.DEFAULT);
-<<<<<<< HEAD
-        Round round = new Round(100, 3, deck, heldJokers, "", "");
-=======
-        Round round = new Round(100, 3, deck, "", "");
->>>>>>> f847890d
+        Round round = new Round(100, 3, deck, heldJokers, "", "");
 
         // Use all 4 discards
         round.discardCards(List.of(0));
@@ -270,11 +226,7 @@
             fail("Should have thrown an exception for too many discards");
         } catch (JavatroException e) {
             assertEquals(
-<<<<<<< HEAD
-                    UI.WARNING + UI.RED + "No remaining discards available" + UI.END,
-=======
                      UI.RED + "No remaining discards available" + UI.END,
->>>>>>> f847890d
                     e.getMessage());
         }
     }
@@ -282,11 +234,7 @@
     @Test
     public void round_emptyDiscardList() throws JavatroException {
         Deck deck = new Deck(Deck.DeckType.DEFAULT);
-<<<<<<< HEAD
-        Round round = new Round(100, 3, deck, heldJokers, "", "");
-=======
-        Round round = new Round(100, 3, deck, "", "");
->>>>>>> f847890d
+        Round round = new Round(100, 3, deck, heldJokers, "", "");
 
         // Initial state
         assertEquals(4, round.getRemainingDiscards());
@@ -298,11 +246,7 @@
             fail("Should have thrown an exception for discarding zero cards");
         } catch (JavatroException e) {
             assertEquals(
-<<<<<<< HEAD
-                    UI.WARNING + UI.RED + "Cannot discard zero cards" + UI.END, e.getMessage());
-=======
                      UI.RED + "Cannot discard zero cards" + UI.END, e.getMessage());
->>>>>>> f847890d
         }
 
         // Should still use a discard
@@ -313,11 +257,7 @@
     @Test
     public void round_setNameAndDescription() throws JavatroException {
         Deck deck = new Deck(Deck.DeckType.DEFAULT);
-<<<<<<< HEAD
-        Round round = new Round(100, 3, deck, heldJokers, "", "");
-=======
-        Round round = new Round(100, 3, deck, "", "");
->>>>>>> f847890d
+        Round round = new Round(100, 3, deck, heldJokers, "", "");
 
         // Set new values
         round.setRoundName("New Round");
