--- conflicted
+++ resolved
@@ -1,10 +1,13 @@
-<<<<<<< HEAD
 package Javatro;
 
 import static org.junit.jupiter.api.Assertions.assertEquals;
 import static org.junit.jupiter.api.Assertions.fail;
 
 import org.junit.jupiter.api.Test;
+
+import javatro_core.Deck;
+import javatro_core.Round;
+import javatro_exception.JavatroException;
 
 import java.util.List;
 
@@ -13,8 +16,8 @@
     private void assertRoundInitialization(
             int blindScore, int remainingPlays, int currentScore, int remainingDiscards)
             throws JavatroException {
-        State state = new State(blindScore, remainingPlays, new Deck());
-        Round round = new Round(state);
+        Deck deck = new Deck();
+        Round round = new Round(blindScore, remainingPlays, deck, "", "");
         assertEquals(blindScore, round.getBlindScore());
         assertEquals(remainingPlays, round.getRemainingPlays());
         assertEquals(currentScore, round.getCurrentScore());
@@ -24,9 +27,8 @@
 
     private void assertRoundInitializationFailure(
             int blindScore, int remainingPlays, Deck deck, String expectedMessage) {
-        State state = new State(blindScore, remainingPlays, deck);
         try {
-            new Round(state);
+            new Round(blindScore, remainingPlays, deck, "", "");
             fail();
         } catch (JavatroException e) {
             assertEquals(expectedMessage, e.getMessage());
@@ -40,8 +42,8 @@
             boolean expectedIsOver,
             boolean expectedIsWon)
             throws JavatroException {
-        State state = new State(blindScore, totalPlays, new Deck());
-        Round round = new Round(state);
+        Deck deck = new Deck();
+        Round round = new Round(blindScore, totalPlays, deck, "", "");
 
         for (int i = 0; i < playsToMake; i++) {
             round.playCards(List.of(0, 1, 2, 3, 4));
@@ -57,9 +59,9 @@
             int blindScore, int remainingPlays, int playsToMake, String expectedErrorMessage)
             throws JavatroException {
 
-        State state = new State(blindScore, remainingPlays, new Deck());
         try {
-            Round round = new Round(state);
+            Deck deck = new Deck();
+            Round round = new Round(blindScore, remainingPlays, deck, "", "");
 
             // Make the specified number of valid plays
             for (int i = 0; i < playsToMake; i++) {
@@ -80,8 +82,8 @@
             List<Integer> cardIndices,
             String expectedErrorMessage)
             throws JavatroException {
-        State state = new State(blindScore, remainingPlays, new Deck());
-        Round round = new Round(state);
+        Deck deck = new Deck();
+        Round round = new Round(blindScore, remainingPlays, deck, "", "");
 
         try {
             round.playCards(cardIndices);
@@ -93,8 +95,8 @@
 
     private void assertRoundNotOver(int blindScore, int remainingPlays, int playsToMake)
             throws JavatroException {
-        State state = new State(blindScore, remainingPlays, new Deck());
-        Round round = new Round(state);
+        Deck deck = new Deck();
+        Round round = new Round(blindScore, remainingPlays, deck, "", "");
 
         for (int i = 0; i < playsToMake; i++) {
             round.playCards(List.of(0, 1, 2, 3, 4));
@@ -108,6 +110,7 @@
     public void round_correctInitialization_success() throws JavatroException {
         assertRoundInitialization(100, 3, 0, 3);
         assertRoundInitialization(200, 5, 0, 3);
+        assertRoundInitialization(300, 7, 0, 3);
         assertRoundInitialization(300, 7, 0, 3);
         assertRoundInitialization(0, 1, 0, 3);
     }
@@ -176,112 +179,4 @@
         // Test with 0 cards
         assertPlayCardsInvalidHandSize(100, 3, List.of(), "Must play exactly 5 cards");
     }
-}
-=======
-// package Javatro;
-//
-// import static org.junit.jupiter.api.Assertions.assertEquals;
-// import static org.junit.jupiter.api.Assertions.fail;
-//
-// import org.junit.jupiter.api.Test;
-//
-// public class RoundTest {
-//
-//    @Test
-//    public void round_correctInitialization_success() throws JavatroException {
-//        State state = new State(100, 3, new Deck());
-//        Round round = new Round(state);
-//        assertEquals(100, round.getBlindScore());
-//        assertEquals(3, round.getRemainingPlays());
-//        assertEquals(0, round.getCurrentScore());
-//        assertEquals(3, round.getRemainingDiscards());
-//
-//        state = new State(200, 5, new Deck());
-//        round = new Round(state);
-//        assertEquals(200, round.getBlindScore());
-//        assertEquals(5, round.getRemainingPlays());
-//        assertEquals(0, round.getCurrentScore());
-//        assertEquals(3, round.getRemainingDiscards());
-//
-//        state = new State(300, 7, new Deck());
-//        round = new Round(state);
-//        assertEquals(300, round.getBlindScore());
-//        assertEquals(7, round.getRemainingPlays());
-//        assertEquals(0, round.getCurrentScore());
-//        assertEquals(3, round.getRemainingDiscards());
-//
-//        state = new State(0, 1, new Deck());
-//        round = new Round(state);
-//        assertEquals(0, round.getBlindScore());
-//        assertEquals(1, round.getRemainingPlays());
-//        assertEquals(0, round.getCurrentScore());
-//        assertEquals(3, round.getRemainingDiscards());
-//    }
-//
-//    @Test
-//    public void round_incorrectInitializatioin() throws JavatroException {
-//        // test zero plays
-//        State state = new State(100, 0, new Deck());
-//        try {
-//            new Round(state);
-//            fail();
-//        } catch (JavatroException e) {
-//            assertEquals("Number of plays per round must be greater than 0", e.getMessage());
-//        }
-//
-//        // test negative blind score
-//        state = new State(-100, 3, new Deck());
-//        try {
-//            new Round(state);
-//            fail();
-//        } catch (JavatroException e) {
-//            assertEquals("Blind score must be greater than or equal to 0", e.getMessage());
-//        }
-//
-//        // test null deck
-//        state = new State(100, 3, null);
-//        try {
-//            new Round(state);
-//            fail();
-//        } catch (JavatroException e) {
-//            assertEquals("Deck cannot be null", e.getMessage());
-//        }
-//
-//        // test negative blind score and zero plays
-//        state = new State(-100, 0, new Deck());
-//        try {
-//            new Round(state);
-//            fail();
-//        } catch (JavatroException e) {
-//            assertEquals("Blind score must be greater than or equal to 0", e.getMessage());
-//        }
-//
-//        // test negative blind score and null deck
-//        state = new State(-100, 3, null);
-//        try {
-//            new Round(state);
-//            fail();
-//        } catch (JavatroException e) {
-//            assertEquals("Blind score must be greater than or equal to 0", e.getMessage());
-//        }
-//
-//        // test zero plays and null deck
-//        state = new State(100, 0, null);
-//        try {
-//            new Round(state);
-//            fail();
-//        } catch (JavatroException e) {
-//            assertEquals("Number of plays per round must be greater than 0", e.getMessage());
-//        }
-//
-//        // test negative blind score, zero plays and null deck
-//        state = new State(-100, 0, null);
-//        try {
-//            new Round(state);
-//            fail();
-//        } catch (JavatroException e) {
-//            assertEquals("Blind score must be greater than or equal to 0", e.getMessage());
-//        }
-//    }
-// }
->>>>>>> e7b0ba3a
+}