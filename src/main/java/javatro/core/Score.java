--- conflicted
+++ resolved
@@ -64,11 +64,8 @@
      * @param
      */
     private boolean isValidCard(Card card) {
-<<<<<<< HEAD
+        // To be checked for in boss blind
         //Apply boss blind logic to return this as true or false based on the card's characteristics.
-=======
-        // To be checked for in boss blind
->>>>>>> e56f5525
         return true;
     }
 
