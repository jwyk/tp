--- conflicted
+++ resolved
@@ -29,13 +29,7 @@
     private int remainingPlays;
 
     /** The deck of cards used in the round. */
-<<<<<<< HEAD
     private Deck deck;
-=======
-    public Deck deck;
-    /** The player's current hand of cards. */
-    public HoldingHand playerHand;
->>>>>>> ffc4f97a
 
     /** The name of the current round. */
     private String roundName = "";
