--- conflicted
+++ resolved
@@ -4,10 +4,7 @@
  */
 package javatro.core;
 
-<<<<<<< HEAD
-=======
 
->>>>>>> dcf61ca4
 /** The core game logic class that manages the game state and rounds. */
 public class JavatroCore {
 
@@ -57,15 +54,6 @@
     public void beginGame(Deck.DeckType deckType) {
         totalPlays = 4;
         deck = new Deck(deckType);
-<<<<<<< HEAD
-=======
-
-        //        //Override deck
-        //        if (deckType.getName().equals("Red")) {
-        //            totalPlays = 4;
-        //        };
-
->>>>>>> dcf61ca4
         startNewRound(classicRound());
     }
 }