--- conflicted
+++ resolved
@@ -172,13 +172,8 @@
             round.updateDiscards(savedDiscards);
             round.setCurrentScore(savedScore);
 
-<<<<<<< HEAD
             //Update deck with rest of the cards (If deck is not empty
             if(!Storage.isNewDeck) currentRound.getDeck().populateWithSavedDeck();
-=======
-            // Update deck with rest of the cards
-            currentRound.getDeck().populateWithSavedDeck();
->>>>>>> b9801516
         }
 
         // Update savedCards
