/**
 * The {@code JavatroCore} class represents the main game model, responsible for managing game
 * rounds and initializing the game state.
 */
package javatro.core;

import javatro.manager.JavatroManager;

/** The core game logic class that manages the game state and rounds. */
public class JavatroCore {

    /** The current active round in the game. */
    public static Round currentRound;

<<<<<<< HEAD
    /** The number of plays give per round (Default value = 4). */
    public static int totalPlays;

    /** The deck used throughout the game. (A copy of this deck is made for every new Round) */
    public static Deck deck;
=======
    /** The current ante for the game. */
    protected static Ante ante;

    /** The current round count of the game. */
    protected static int roundCount;

    /**
     * Retrieves the current ante.
     *
     * @return the current {@link Ante} instance
     */
    public static Ante getAnte(){
        return ante;
    }

    /**
     * Retrieves the current round count.
     *
     * @return the current round count
     */
    public static int getRoundCount(){
        return roundCount;
    }

    /**
     * Advances the game to the next round, updating the ante and incrementing the round count.
     */
    public static void nextRound(){
        ante.nextRound();
        roundCount++;
    }

    /**
     * Initializes a new game by resetting the ante and round count.
     */
    public static void setupNewGame(){
        ante = new Ante();
        roundCount = 1;
    }
>>>>>>> 53912aa6

    /**
     * Starts a new round and assigns it to the current round.
     *
     * @param round The new round to start.
     * @throws JavatroException If an error occurs while initializing the round.
     */
    private void startNewRound(Round round) {
        currentRound = round;
    }
    /**
     * Creates a new classic round with predefined settings.
     *
     * @return A {@code Round} instance configured as a classic round.
     * @throws JavatroException If an error occurs while creating the round.
     */
    private Round classicRound() {
        Deck d;
        try {
<<<<<<< HEAD
            d = new Deck(deck);
            d.shuffle();
            return new Round(300, 4, d, "Classic", "Classic Round");
=======
            return new Round(ante.getRoundScore(), 4, d, "Classic", "Classic Round");
>>>>>>> 53912aa6
        } catch (JavatroException javatroException) {
            System.out.println(javatroException.getMessage());
        }
        return null;
    }

    /**
     * Starts the game by initializing a new round. This method is called when the game begins.
     *
     * @throws JavatroException If an error occurs while starting the game.
     */
<<<<<<< HEAD
    public void beginGame(Deck.DeckType deckType) {
        totalPlays = 4;
        deck = new Deck(deckType);

=======
    public void beginGame() throws JavatroException {
        JavatroManager.setScreen(javatro.display.UI.getBlindScreen());
>>>>>>> 53912aa6
        startNewRound(classicRound());
    }
}<|MERGE_RESOLUTION|>--- conflicted
+++ resolved
@@ -12,13 +12,6 @@
     /** The current active round in the game. */
     public static Round currentRound;
 
-<<<<<<< HEAD
-    /** The number of plays give per round (Default value = 4). */
-    public static int totalPlays;
-
-    /** The deck used throughout the game. (A copy of this deck is made for every new Round) */
-    public static Deck deck;
-=======
     /** The current ante for the game. */
     protected static Ante ante;
 
@@ -58,7 +51,12 @@
         ante = new Ante();
         roundCount = 1;
     }
->>>>>>> 53912aa6
+
+    /** The number of plays give per round (Default value = 4). */
+    public static int totalPlays;
+
+    /** The deck used throughout the game. (A copy of this deck is made for every new Round) */
+    public static Deck deck;
 
     /**
      * Starts a new round and assigns it to the current round.
@@ -78,13 +76,9 @@
     private Round classicRound() {
         Deck d;
         try {
-<<<<<<< HEAD
             d = new Deck(deck);
             d.shuffle();
-            return new Round(300, 4, d, "Classic", "Classic Round");
-=======
             return new Round(ante.getRoundScore(), 4, d, "Classic", "Classic Round");
->>>>>>> 53912aa6
         } catch (JavatroException javatroException) {
             System.out.println(javatroException.getMessage());
         }
@@ -96,15 +90,10 @@
      *
      * @throws JavatroException If an error occurs while starting the game.
      */
-<<<<<<< HEAD
-    public void beginGame(Deck.DeckType deckType) {
+    public void beginGame() throws JavatroException{
         totalPlays = 4;
         deck = new Deck(deckType);
-
-=======
-    public void beginGame() throws JavatroException {
         JavatroManager.setScreen(javatro.display.UI.getBlindScreen());
->>>>>>> 53912aa6
         startNewRound(classicRound());
     }
 }