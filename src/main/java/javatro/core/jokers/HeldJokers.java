--- conflicted
+++ resolved
@@ -27,7 +27,6 @@
         }
         heldJokers.add(joker);
 
-<<<<<<< HEAD
         if(Storage.saveActive) {
             Storage storage = Storage.getStorageInstance();
             // Update Joker Cards
@@ -41,23 +40,10 @@
                             Storage.JOKER_HAND_START_INDEX + j,
                             Storage.jokerToString(heldJokers.get(j)));
                 }
-=======
-        Storage storage = Storage.getStorageInstance();
-        // Update Joker Cards
-        for (int j = 0; j < HeldJokers.HOLDING_LIMIT; j++) {
-            if (heldJokers.isEmpty() || j >= heldJokers.size()) {
-                storage.setValue(
-                        storage.getRunChosen() - 1, Storage.JOKER_HAND_START_INDEX + j, "-");
-            } else {
-                storage.setValue(
-                        storage.getRunChosen() - 1,
-                        Storage.JOKER_HAND_START_INDEX + j,
-                        Storage.jokerToString(heldJokers.get(j)));
->>>>>>> fc25454b
             }
+
+            storage.updateSaveFile();
         }
-
-        storage.updateSaveFile();
     }
 
     /** Removes the Joker from the specified index. */
