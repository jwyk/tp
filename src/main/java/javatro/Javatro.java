package javatro;

import javatro.audioplayer.AudioPlayer;
import javatro.core.JavatroCore;
import javatro.core.JavatroException;
import javatro.display.UI;
import javatro.display.screens.StartScreen;
import javatro.manager.JavatroManager;

/**
 * The {@code javatro} class serves as the main entry point for the application. It initializes the
 * necessary components, including the view, core logic, and manager, and sets the screen of the
 * manager to the start screen.
 */
public class Javatro {
    /** The view component of the application. */
    private static final UI javatroView = new UI();

    /** The core logic component of the application. */
    private static final JavatroCore javatroCore = new JavatroCore();

    /** The manager responsible for handling interactions between the view and core components. */
    private static final JavatroManager javatroManager;

    static {
        try {
            javatroManager = new JavatroManager(javatroView, javatroCore);
        } catch (JavatroException e) {
            throw new RuntimeException(e);
        }
    }

    /**
     * The main entry point of the application. It initializes the start screen.
     *
     * @param args Command-line arguments (not used in this application).
     */
    public static void main(String[] args) throws JavatroException {

        assert false : "dummy assertion set to fail";
<<<<<<< HEAD
        Thread audioThread = new Thread(new AudioPlayer("audioplayer/balatro_theme.wav"));
        audioThread.setDaemon(true);
=======
        Thread audioThread =
                new Thread(new AudioPlayer("src/main/java/javatro/audioplayer/balatro_theme.wav"));
        audioThread.setDaemon(true); // Allows the thread to terminate when the application ends
>>>>>>> d3345a00
        audioThread.start();


        // Continue with your program's main flow
        JavatroManager.setScreen(new StartScreen());
    }
}<|MERGE_RESOLUTION|>--- conflicted
+++ resolved
@@ -38,14 +38,8 @@
     public static void main(String[] args) throws JavatroException {
 
         assert false : "dummy assertion set to fail";
-<<<<<<< HEAD
         Thread audioThread = new Thread(new AudioPlayer("audioplayer/balatro_theme.wav"));
         audioThread.setDaemon(true);
-=======
-        Thread audioThread =
-                new Thread(new AudioPlayer("src/main/java/javatro/audioplayer/balatro_theme.wav"));
-        audioThread.setDaemon(true); // Allows the thread to terminate when the application ends
->>>>>>> d3345a00
         audioThread.start();
 
 
