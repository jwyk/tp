/**
 * The {@code ViewRunOption} class represents a command that allows users to select and view a
 * specific saved run. When executed, it triggers the display of the associated run's details.
 *
 * <p>This class implements the {@link Option} interface and is typically used within screens that
 * list available saved runs, such as {@link javatro.display.screens.RunListScreen}.
 */
package javatro.manager.options;

import javatro.core.JavatroException;
import javatro.display.UI;
import javatro.manager.JavatroManager;

/**
 * A command that loads the run selection screen for a specific saved run.
 *
 * <p>This command is dynamically created for each saved run and added to a command map. When
 * executed, it transitions the application to the corresponding run's detail screen.
 */
public class ViewRunOption implements Option {

    /** The run number associated with this option. */
    private int runNumber = 0;

    /**
     * Sets the run number for this option.
     *
     * @param runNumber The run number to associate with this option.
     */
    public void setRunNumber(int runNumber) {
        this.runNumber = runNumber;
    }

    /**
     * Returns a description of this option, which includes the run number it represents.
     *
     * @return A string describing this option, formatted as "View Run #<runNumber>".
     */
    @Override
    public String getDescription() {
        return "View Run #" + runNumber;
    }

    /**
     * Executes the command to change the screen to the run selection screen.
     *
     * <p>This method triggers the following actions:
     *
     * <ul>
     *   <li>Sets the run number of the {@link UI#getRunSelectScreen()} instance.
     * </ul>
     *
     * @throws JavatroException if there is an error during screen transition.
     */
    @Override
    public void execute() throws JavatroException {
        UI.getRunSelectScreen().setRunNumber(runNumber);
        JavatroManager.setScreen(UI.getRunSelectScreen());
    }
<<<<<<< HEAD
=======

    public void setRunNumber(int runNumber) {
        this.runNumber = runNumber;
    }

    public int getRunNumber() {
        return runNumber;
    }
>>>>>>> b71a3715
}<|MERGE_RESOLUTION|>--- conflicted
+++ resolved
@@ -57,8 +57,6 @@
         UI.getRunSelectScreen().setRunNumber(runNumber);
         JavatroManager.setScreen(UI.getRunSelectScreen());
     }
-<<<<<<< HEAD
-=======
 
     public void setRunNumber(int runNumber) {
         this.runNumber = runNumber;
@@ -67,5 +65,4 @@
     public int getRunNumber() {
         return runNumber;
     }
->>>>>>> b71a3715
 }