--- conflicted
+++ resolved
@@ -45,21 +45,12 @@
             "Ante and Blind System:",
             "   - The game uses an ante system to start each round.",
             "   - The ante increases as rounds progress, starting from the initial small blind,"
-<<<<<<< HEAD
-                + " large blind, and boss blind.",
-            "   - This also means the score to beat for each round increases progressively"
-                + " \uD83D\uDCC8\uD83C\uDFAF",
-            "   - The blinds rotate with each new round, increasing as the game progresses.",
-            "   - However do take note that the Small and Large Blinds are optional while the Boss"
-                + " blind is compulsory in the game play.",
-=======
                     + " large blind, and boss blind.",
             "   - This also means the score to beat for each round increases progressively"
                     + " \uD83D\uDCC8\uD83C\uDFAF",
             "   - The blinds rotate with each new round, increasing as the game progresses.",
             "   - However do take note that the Small and Large Blinds are optional while the Boss"
                     + " blind is compulsory in the game play.",
->>>>>>> 46701b3a
             "   - Have fun playing! \uD83D\uDE0E\uD83C\uDF89",
         };
 
