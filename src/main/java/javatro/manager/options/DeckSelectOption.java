// @@author Markneoneo
package javatro.manager.options;

import javatro.core.Deck;
import javatro.core.JavatroCore;
import javatro.core.JavatroException;
import javatro.display.UI;
import javatro.manager.JavatroManager;
import javatro.storage.Storage;

/**
 * Represents a menu option for selecting a specific deck type to start a new game. When executed,
 * initializes the game with the specified deck and transitions to the blind screen.
 */
public class DeckSelectOption implements Option {

    /** The descriptive text displayed for this option in the menu. */
    private final String description;

    /** The type of deck associated with this option. */
    private final Deck.DeckType deckType;

    /**
     * Constructs a deck selection option with specified description and deck type.
     *
     * @param description User-visible description of the option
     * @param deckType The type of deck to initialize when selected
     * @throws NullPointerException if description or deckType are null
     */
    public DeckSelectOption(String description, Deck.DeckType deckType) {
        assert description != null : "Description cannot be null";
        assert deckType != null : "DeckType cannot be null";

        this.description = description;
        this.deckType = deckType;
    }

    /**
     * {@inheritDoc}
     *
     * @return The description text for this deck selection option
     */
    @Override
    public String getDescription() {
        return description;
    }

    /**
     * {@inheritDoc} Initializes game with selected deck type and transitions to blind screen.
     *
     * @throws JavatroException if game initialization fails
     */
    @Override
    public void execute() throws JavatroException {
        // Initialize core game deck
        JavatroCore.deck = new Deck(deckType);
<<<<<<< HEAD
        Storage.getStorageInstance()
                .setValue(Storage.getStorageInstance().getRunChosen() - 1, 8, deckType.getName());
        JavatroManager.beginGame(
                (Storage.DeckFromKey(
                        Storage.getStorageInstance()
                                .getValue(Storage.getStorageInstance().getRunChosen(), 8))));
=======
        assert JavatroCore.deck != null : "Deck initialization failed";

        // Start game session with selected deck
        JavatroManager.beginGame(deckType);

        // Transition to blind screen display
>>>>>>> fe81c2ed
        JavatroManager.setScreen(UI.getBlindScreen());
    }
}<|MERGE_RESOLUTION|>--- conflicted
+++ resolved
@@ -54,21 +54,18 @@
     public void execute() throws JavatroException {
         // Initialize core game deck
         JavatroCore.deck = new Deck(deckType);
-<<<<<<< HEAD
         Storage.getStorageInstance()
                 .setValue(Storage.getStorageInstance().getRunChosen() - 1, 8, deckType.getName());
         JavatroManager.beginGame(
                 (Storage.DeckFromKey(
                         Storage.getStorageInstance()
                                 .getValue(Storage.getStorageInstance().getRunChosen(), 8))));
-=======
         assert JavatroCore.deck != null : "Deck initialization failed";
 
         // Start game session with selected deck
         JavatroManager.beginGame(deckType);
 
         // Transition to blind screen display
->>>>>>> fe81c2ed
         JavatroManager.setScreen(UI.getBlindScreen());
     }
 }