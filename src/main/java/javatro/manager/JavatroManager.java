/**
 * The {@code JavatroManager} class serves as the main controller (manager) of the game,
 * coordinating interactions between the model ({@code JavatroCore}) and the view ({@code display}).
 * It listens for property changes and updates the game state accordingly.
 */
package javatro.manager;

<<<<<<< HEAD
import javatro.core.Deck;
=======
import javatro.core.Ante;
>>>>>>> 53912aa6
import javatro.core.JavatroCore;
import javatro.core.JavatroException;
import javatro.display.UI;
import javatro.display.screens.Screen;

import java.beans.PropertyChangeEvent;
import java.beans.PropertyChangeListener;

/**
 * Manages the interaction between the game model and the user interface. It listens for user inputs
 * and updates the game state dynamically.
 */
public class JavatroManager implements PropertyChangeListener {

    /** The main view responsible for rendering the user interface. */
    private static UI ui;
    /** The main model responsible for handling game logic. */
    public static JavatroCore jc;
    /** Stores the last recorded user input. */
    private static int userInput;


    /**
     * Constructs a {@code JavatroManager} and registers it as an observer to the view.
     *
     * @param ui The main view of the game.
     * @param jc The main model of the game.
     */
    public JavatroManager(UI ui, JavatroCore jc) throws JavatroException {
        JavatroManager.ui = ui;
        JavatroManager.jc = jc;
        UI.getParser().addPropertyChangeListener(this); // Register as an observer
    }

    /**
     * Changes the currently displayed screen.
     *
     * @param destinationScreen The new screen to be displayed.
     */
    public static void setScreen(Screen destinationScreen) throws JavatroException {
        ui.setCurrentScreen(destinationScreen);
    }

    /**
     * Begins the game by initializing the game model and registering necessary observers.
     *
     * @throws JavatroException If an error occurs during game initialization.
     */
<<<<<<< HEAD
    public static void beginGame(Deck.DeckType deckType) throws JavatroException {
        jc.beginGame(deckType);
=======
    public static void beginGame() throws JavatroException {
        JavatroCore.setupNewGame();
        jc.beginGame();
>>>>>>> 53912aa6
        JavatroCore.currentRound.addPropertyChangeListener(javatro.display.UI.getGameScreen());
        // Fire property changes here
        JavatroCore.currentRound.updateRoundVariables();
    }

    /**
     * Handles property change events from the view. If the property change corresponds to user
     * input, it executes the appropriate command.
     *
     * @param evt The property change event.
     */
    @Override
    public void propertyChange(PropertyChangeEvent evt) {
        if (evt.getPropertyName().equals("userInput")) {
            // Execute the respective command
            try {
                UI.getCurrentScreen().getCommand((int) evt.getNewValue() - 1).execute();
            } catch (JavatroException e) {
                System.out.println(e.getMessage());
                try {
                    ui.setCurrentScreen(UI.getCurrentScreen());
                } catch (JavatroException ex) {
                    throw new RuntimeException(ex);
                }
            }
        }
    }
}<|MERGE_RESOLUTION|>--- conflicted
+++ resolved
@@ -5,11 +5,8 @@
  */
 package javatro.manager;
 
-<<<<<<< HEAD
 import javatro.core.Deck;
-=======
 import javatro.core.Ante;
->>>>>>> 53912aa6
 import javatro.core.JavatroCore;
 import javatro.core.JavatroException;
 import javatro.display.UI;
@@ -58,14 +55,9 @@
      *
      * @throws JavatroException If an error occurs during game initialization.
      */
-<<<<<<< HEAD
-    public static void beginGame(Deck.DeckType deckType) throws JavatroException {
-        jc.beginGame(deckType);
-=======
     public static void beginGame() throws JavatroException {
         JavatroCore.setupNewGame();
         jc.beginGame();
->>>>>>> 53912aa6
         JavatroCore.currentRound.addPropertyChangeListener(javatro.display.UI.getGameScreen());
         // Fire property changes here
         JavatroCore.currentRound.updateRoundVariables();
