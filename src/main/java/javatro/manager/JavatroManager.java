/**
 * The {@code JavatroManager} class serves as the main controller (manager) of the game,
 * coordinating interactions between the model ({@code JavatroCore}) and the view ({@code display}).
 * It listens for property changes and updates the game state accordingly.
 */
package javatro.manager;

<<<<<<< HEAD
import javatro.core.Ante;
import javatro.core.Deck;
=======
>>>>>>> 621f8ba4
import javatro.core.JavatroCore;
import javatro.core.JavatroException;
import javatro.display.UI;
import javatro.display.screens.Screen;

import java.beans.PropertyChangeEvent;
import java.beans.PropertyChangeListener;

/**
 * Manages the interaction between the game model and the user interface. It listens for user inputs
 * and updates the game state dynamically.
 */
public class JavatroManager implements PropertyChangeListener {

    /** The main view responsible for rendering the user interface. */
    private static UI ui;
    /** The main model responsible for handling game logic. */
    public static JavatroCore jc;
    /** Stores the last recorded user input. */
    private static int userInput;

    public static Ante ante;
    public static int roundCount = 1;

    /**
     * Constructs a {@code JavatroManager} and registers it as an observer to the view.
     *
     * @param ui The main view of the game.
     * @param jc The main model of the game.
     */
    public JavatroManager(UI ui, JavatroCore jc) throws JavatroException {
        JavatroManager.ui = ui;
        JavatroManager.jc = jc;
        UI.getParser().addPropertyChangeListener(this); // Register as an observer
    }
    /**
     * Changes the currently displayed screen.
     *
     * @param destinationScreen The new screen to be displayed.
     */
    public static void setScreen(Screen destinationScreen) throws JavatroException {
        ui.setCurrentScreen(destinationScreen);
    }

    /**
     * Begins the game by initializing the game model and registering necessary observers.
     *
     * @throws JavatroException If an error occurs during game initialization.
     */
<<<<<<< HEAD
    public static void beginGame(Deck.DeckType deckType) throws JavatroException {
        jc.setupNewGame(deckType);
=======
    public static void beginGame() throws JavatroException {
        jc.beginGame();
>>>>>>> 621f8ba4
        JavatroCore.currentRound.addPropertyChangeListener(javatro.display.UI.getGameScreen());
        // Fire property changes here
        JavatroCore.currentRound.updateRoundVariables();
    }

    /**
     * Handles property change events from the view. If the property change corresponds to user
     * input, it executes the appropriate command.
     *
     * @param evt The property change event.
     */
    @Override
    public void propertyChange(PropertyChangeEvent evt) {
        if (evt.getPropertyName().equals("userInput")) {
            // Execute the respective command
            try {
                UI.getCurrentScreen().getCommand((int) evt.getNewValue() - 1).execute();
            } catch (JavatroException e) {
                System.out.println(e.getMessage());
                try {
                    ui.setCurrentScreen(UI.getCurrentScreen());
                } catch (JavatroException ex) {
                    throw new RuntimeException(ex);
                }
            }
        }
    }
}<|MERGE_RESOLUTION|>--- conflicted
+++ resolved
@@ -5,11 +5,8 @@
  */
 package javatro.manager;
 
-<<<<<<< HEAD
 import javatro.core.Ante;
 import javatro.core.Deck;
-=======
->>>>>>> 621f8ba4
 import javatro.core.JavatroCore;
 import javatro.core.JavatroException;
 import javatro.display.UI;
@@ -59,13 +56,8 @@
      *
      * @throws JavatroException If an error occurs during game initialization.
      */
-<<<<<<< HEAD
     public static void beginGame(Deck.DeckType deckType) throws JavatroException {
         jc.setupNewGame(deckType);
-=======
-    public static void beginGame() throws JavatroException {
-        jc.beginGame();
->>>>>>> 621f8ba4
         JavatroCore.currentRound.addPropertyChangeListener(javatro.display.UI.getGameScreen());
         // Fire property changes here
         JavatroCore.currentRound.updateRoundVariables();
