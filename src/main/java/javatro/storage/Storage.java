--- conflicted
+++ resolved
@@ -135,13 +135,7 @@
         Storage.serializedRunData = serializedRunData;
     }
 
-<<<<<<< HEAD
     public int getNumberOfRuns() {return serializedRunData.size();}
-=======
-    public int getNumberOfRuns() {
-        return 5;
-    }
->>>>>>> bdf77ff9
 
     public String getValue(int runNumber, int idx) {
         return serializedRunData.get(runNumber).get(idx);
