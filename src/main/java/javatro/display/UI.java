--- conflicted
+++ resolved
@@ -1,22 +1,14 @@
 package javatro.display;
 
 import javatro.core.JavatroException;
-<<<<<<< HEAD
-import javatro.display.screens.DeckSelectScreen;
-=======
 import javatro.display.screens.DeckScreen;
->>>>>>> 479b2645
 import javatro.display.screens.DiscardScreen;
 import javatro.display.screens.GameScreen;
 import javatro.display.screens.HelpScreen;
 import javatro.display.screens.PlayScreen;
-<<<<<<< HEAD
-import javatro.display.screens.Screen;
-=======
 import javatro.display.screens.PokerHandScreen;
 import javatro.display.screens.Screen;
 import javatro.display.screens.SelectDeckScreen;
->>>>>>> 479b2645
 import javatro.display.screens.StartScreen;
 
 import java.util.List;
@@ -47,11 +39,8 @@
     public static final String BOLD = "\033[1m";
     public static final String ITALICS = "\033[3m";
     public static final String UNDERLINE = "\033[4m";
-<<<<<<< HEAD
-=======
 
     public static final String WHITE = "\033[97m";
->>>>>>> 479b2645
     public static final String RED = "\033[91m";
     public static final String GREEN = "\033[92m";
     public static final String YELLOW = "\033[93m";
@@ -62,12 +51,9 @@
     public static final String BLACK = "\033[30m";
     public static final String WHITE_B = "\033[107m";
     public static final String BLACK_B = "\033[40m";
-<<<<<<< HEAD
-=======
     public static final String BLUE_B = "\033[44m";
     public static final String RED_B = "\033[41m";
 
->>>>>>> 479b2645
     /** Custom border characters */
     public static final char TOP_LEFT = '╔';
 
@@ -97,23 +83,16 @@
     private static final PlayScreen PLAY_SCREEN;
     private static final HelpScreen HELP_SCREEN;
     private static final StartScreen START_SCREEN;
-<<<<<<< HEAD
-    private static final DeckSelectScreen DECK_SELECT_SCREEN;
-=======
     private static final SelectDeckScreen DECK_SELECT_SCREEN;
     private static final DeckScreen DECK_SCREEN;
     private static final PokerHandScreen POKER_SCREEN;
 
->>>>>>> 479b2645
     /** Parser instance for handling user input. */
     private static final Parser PARSER = new Parser();
     /** The current screen being displayed to the user. */
     private static Screen currentScreen;
-<<<<<<< HEAD
-=======
     /** The screen displayed before current screen. */
     private static Screen previousScreen;
->>>>>>> 479b2645
 
     static {
         try {
@@ -122,13 +101,9 @@
             PLAY_SCREEN = new PlayScreen();
             HELP_SCREEN = new HelpScreen();
             START_SCREEN = new StartScreen();
-<<<<<<< HEAD
-            DECK_SELECT_SCREEN = new DeckSelectScreen();
-=======
             DECK_SCREEN = new DeckScreen();
             DECK_SELECT_SCREEN = new SelectDeckScreen();
             POKER_SCREEN = new PokerHandScreen();
->>>>>>> 479b2645
         } catch (JavatroException e) {
             System.err.println("Failed to initialize screens: " + e.getMessage());
             e.printStackTrace();
@@ -296,15 +271,6 @@
     }
 
     /**
-     * Gets the current screen being displayed.
-     *
-     * @return the current {@link Screen}
-     */
-    public static Screen getCurrentScreen() {
-        return currentScreen;
-    }
-
-    /**
      * Sets the current screen and displays it.
      *
      * @param screen the screen to be displayed
