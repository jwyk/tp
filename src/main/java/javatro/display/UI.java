--- conflicted
+++ resolved
@@ -379,8 +379,6 @@
         return DECK_SCREEN;
     }
 
-<<<<<<< HEAD
-=======
     /**
      * Gets the help screen.
      *
@@ -392,7 +390,6 @@
 
     // endregion
 
->>>>>>> 46701b3a
     public static BlindScreen getBlindScreen() {
         return BLIND_SCREEN;
     }
