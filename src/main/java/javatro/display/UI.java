package javatro.display;

import javatro.core.JavatroException;
import javatro.display.screens.*;

import java.util.List;

/**
 * The {@code display} class is responsible for managing and displaying different screens in the
 * application. It handles user input, manages screen transitions, and notifies observers of user
 * actions. This class follows the Singleton pattern to ensure a single instance manages all
 * display-related operations.
 */
public class UI {

    /**
     * The current screen being displayed to the user.
     */
    private static Screen currentScreen;

<<<<<<< HEAD
    /**
     * Predefined game-related screens.
     */
=======
    private static Screen previousScreen;

    /** Predefined game-related screens. */
>>>>>>> ffc4f97a
    private static final GameScreen GAME_SCREEN;

    private static final DiscardScreen DISCARD_SCREEN;
    private static final PlayScreen PLAY_SCREEN;
    private static final HelpScreen HELP_SCREEN;
    private static final BlindScreen BLIND_SCREEN;
    private static final StartScreen START_SCREEN;
    private static final PokerHandScreen POKER_SCREEN;
    private static final DeckScreen DECK_SCREEN;

    /**
     * Parser instance for handling user input.
     */
    private static final Parser PARSER = new Parser();

    /**
     * Fixed width for the bordered message display.
     */
    public static final int BORDER_WIDTH = 100;

    static {
        try {
            GAME_SCREEN = new GameScreen();
            DISCARD_SCREEN = new DiscardScreen();
            PLAY_SCREEN = new PlayScreen();
            HELP_SCREEN = new HelpScreen();
            BLIND_SCREEN = new BlindScreen();
            START_SCREEN = new StartScreen();
            POKER_SCREEN = new PokerHandScreen();
            DECK_SCREEN = new DeckScreen();
        } catch (JavatroException e) {
            System.err.println("Failed to initialize screens: " + e.getMessage());
            e.printStackTrace();
            throw new RuntimeException("Failed to initialize screens", e);
        }
    }

    // region FORMATTING STRINGS
    /**
     * display-related constants for display formatting.
     */
    public static final String CARD = "\uD83C\uDCCF";

    public static final String HEARTS = "♥️";
    public static final String SPADES = "♠️";
    public static final String DIAMONDS = "♦️";
    public static final String CLUBS = "♣️";
    public static final String WARNING = "⚠️ ";
    public static final String WRITE = "✍️ ";
    public static final String ARROW = "╰┈➤ ";

    public static final String END = "\033[0m";

    public static final String BOLD = "\033[1m";
    public static final String ITALICS = "\033[3m";
    public static final String UNDERLINE = "\033[4m";

    public static final String WHITE = "\033[97m";
    public static final String RED = "\033[91m";
    public static final String GREEN = "\033[92m";
    public static final String YELLOW = "\033[93m";
    public static final String BLUE = "\033[94m";
    public static final String PURPLE = "\033[35m";
    public static final String CYAN = "\033[36m";
    public static final String ORANGE = "\033[38;2;255;165;0m";
    public static final String BLACK = "\033[30m";
    public static final String WHITE_B = "\033[107m";
    public static final String BLACK_B = "\033[40m";
    public static final String BLUE_B = "\033[44m";
    public static final String RED_B = "\033[41m";

    /**
     * Custom border characters
     */
    public static final char TOP_LEFT = '╔';

    public static final char TOP_RIGHT = '╗';
    public static final char BOTTOM_LEFT = '╚';
    public static final char BOTTOM_RIGHT = '╝';
    public static final char HORIZONTAL = '═';
    public static final char VERTICAL = '║';
    public static final char CROSS = '╬';
    public static final char T_UP = '╩';
    public static final char T_DOWN = '╦';
    public static final char T_LEFT = '╣';
    public static final char T_RIGHT = '╠';

    // Unicode spacing characters for experimentation
    public static final String NORMAL_SPACE = " "; // U+0020
    public static final String EN_SPACE = " "; // U+2002 (1.5× normal space)
    public static final String EM_SPACE = " "; // U+2003 (2× normal space)
    public static final String THIN_SPACE = " "; // U+2009 (~½ normal space)
    public static final String HAIR_SPACE = " "; // U+200A (~⅓ normal space)
    public static final String ZERO_WIDTH_SPACE = "​"; // U+200B (invisible)
    public static final String ZERO_WIDTH_JOINER = "‍"; // U+200D
    public static final String ZERO_WIDTH_NON_JOINER = "‌"; // U+200C

    // endregion

    // region PRINTING FUNCTIONS
    public static void printBlackB(String input) {
        System.out.print(UI.BLACK_B + input + UI.END);
    }

    /**
     * Prints a bordered message or menu with a title and dynamically generated content. Uses a
     * default width of 100.
     *
     * @param title the title of the message or menu
     * @param content a list of content lines
     */
    public static void printBorderedContent(String title, List<String> content) {
        printBorderedContent(
                title,
                content,
                BORDER_WIDTH,
                BORDER_WIDTH); // Calls the main method with default width
    }

    /**
     * Prints a bordered message or menu with a title and dynamically generated content.
     *
     * @param title the title of the message or menu
     * @param content a list of content lines
     * @param titleWidth the width of the bordered content title
     */
    public static void printBorderedContent(
            String title, List<String> content, int titleWidth, int contentWidth) {

        // Top border
        printBlackB(TOP_LEFT + String.valueOf(HORIZONTAL).repeat(BORDER_WIDTH - 2) + TOP_RIGHT);
        System.out.println();

        // Centered title
        printBlackB(centerText(title, titleWidth));
        System.out.println();

        // Middle border
        printBlackB(T_RIGHT + String.valueOf(HORIZONTAL).repeat(BORDER_WIDTH - 2) + T_LEFT);
        System.out.println();

        // Display content (lines from the provider)
        for (String line : content) {
            printBlackB(centerText(line, contentWidth));
            System.out.println();
        }

        // Bottom border
        printBlackB(
                BOTTOM_LEFT + String.valueOf(HORIZONTAL).repeat(BORDER_WIDTH - 2) + BOTTOM_RIGHT);
        System.out.println();
    }

    /**
     * Centers the given text within a specified width, padding it with spaces on both sides. This
     * version handles ANSI escape codes and Unicode characters correctly.
     *
     * @param text the text to center
     * @param width the total width to center within
     * @return the centered text surrounded by borders
     */
    public static String centerText(String text, int width) {
        // Calculate display length accounting for ANSI codes and Unicode characters
        int displayLength = getDisplayLength(text);

        // Ensure width is sufficient
        if (width <= displayLength + 2) {
            return BLACK_B + VERTICAL + " " + text + " " + VERTICAL + END;
        }

        // Calculate padding
        int paddingSize = (width - displayLength - 2) / 2;
        int extraPadding = (width - displayLength - 2) % 2; // Handles odd width cases

        // Format the centered text with borders
        return BLACK_B
                + VERTICAL
                + " ".repeat(paddingSize)
                + text
                + BLACK_B
<<<<<<< HEAD
                + " ".repeat(paddingSize + extraPadding) // Apply the extra padding here
                + BLACK_B
=======
                + " ".repeat(paddingSize + extraPadding)
>>>>>>> ffc4f97a
                + VERTICAL
                + END;
    }

<<<<<<< HEAD
=======
    // Helper: pad or truncate a string to exactly 'width' characters.
    public static String padToWidth(String text, int width) {
        if (getDisplayLength(text) > width) {
            return text.substring(0, width);
        } else {
            return String.format("%-" + width + "s", text);
        }
    }

    // Helper method to pad a string to the right to a specified length.
    public static String padRight(String text, int width) {
        if (getDisplayLength(text) >= width) return text.substring(0, width);
        return String.format("%-" + width + "s", text);
    }
>>>>>>> ffc4f97a

    /**
     * Calculates the visible display length of text, ignoring ANSI codes and accounting for special
     * Unicode characters.
     *
     * @param text the text to measure
     * @return the visible length of the text
     */
    private static int getDisplayLength(String text) {
        // Remove ANSI escape codes
        String strippedText = text.replaceAll("\033\\[[;\\d]*m", "");

        // Calculate adjusted length accounting for special characters
        double length = 0;
        for (int i = 0; i < strippedText.length(); i++) {
            char c = strippedText.charAt(i);
            if (c == '\u200A') { // Hair space
                length += 0.3;
            } else if (c == '\u2009') { // Thin space
                length += 0.5;
            } else if (c == '\u2002') { // En space
                length += 1.5;
            } else if (c == '\u2003') { // Em space
                length += 2;
            } else if (c == '\u200B' || c == '\u200C' || c == '\u200D') { // Zero-width
                // No addition to length
            } else if (c >= '\uD800' && c <= '\uDFFF') { // Surrogate pairs (emoji)
                length += 2;
                i++; // Skip the next char in the pair
            } else {
                length += 1;
            }
        }

        return (int) Math.round(length);
    }

    // endregion

    /**
     * Sets the current screen and displays it.
     *
     * @param screen the screen to be displayed
     * @throws IllegalArgumentException if the provided screen is {@code null}
     */
    public void setCurrentScreen(Screen screen) throws JavatroException {
        if (screen == null) {
            throw JavatroException.invalidScreen();
        }

        // Store the current screen as previous before changing
        if (currentScreen != null) {
            previousScreen = currentScreen;
        }

        System.out.printf(
                "%s%sTransitioning to: %s%s\n",
                ORANGE, UNDERLINE, screen.getClass().getSimpleName(), END);
        currentScreen = screen;
        currentScreen.displayScreen();
        PARSER.getOptionInput(); // This will handle retries internally
    }

    /**
     * Gets the current screen being displayed.
     *
     * @return the current {@link Screen}
     */
    public static Screen getCurrentScreen() {
        return currentScreen;
    }

    /**
<<<<<<< HEAD
     * Clears the console screen. This method uses ANSI escape codes to clear the console.
     */
=======
     * Gets the previous screen that was displayed before the current one.
     *
     * @return the previous {@link Screen}, or null if there wasn't one
     */
    public static Screen getPreviousScreen() {
        return previousScreen;
    }

    /**
     * Navigates back to the previous screen if one exists.
     *
     * @throws JavatroException if there is no previous screen to return to
     */
    public void returnScreen() throws JavatroException {
        if (previousScreen == null) {
            throw new JavatroException("No previous screen to return to");
        }
        setCurrentScreen(previousScreen);
    }

    /** Clears the console screen. This method uses ANSI escape codes to clear the console. */
>>>>>>> ffc4f97a
    public static void clearScreen() {
        final String FLUSH = "\033[H\033[2J";
        System.out.print(FLUSH);
        System.out.flush(); // Ensure the output is flushed
    }

    /**
     * Gets the parser instance for handling user input.
     *
     * @return the {@link Parser} instance
     */
    public static Parser getParser() {
        return PARSER;
    }

    // region Screen Getters

    /**
     * Gets the screen where users select cards to discard.
     *
     * @return the {@link DiscardScreen} instance
     */
    public static DiscardScreen getDiscardScreen() {
        return DISCARD_SCREEN;
    }

    /**
     * Gets the screen where users select cards to play.
     *
     * @return the {@link PlayScreen} instance
     */
    public static PlayScreen getPlayScreen() {
        return PLAY_SCREEN;
    }

    /**
     * Gets the game screen.
     *
     * @return the {@link GameScreen} instance
     */
    public static GameScreen getGameScreen() {
        return GAME_SCREEN;
    }

    /**
     * Gets the start screen.
     *
     * @return the {@link StartScreen} instance
     */
    public static StartScreen getStartScreen() {
        return START_SCREEN;
    }

    /**
     * Gets the help screen.
     *
     * @return the {@link HelpScreen} instance
     */
    public static HelpScreen getHelpScreen() {
        return HELP_SCREEN;
    }

    /**
<<<<<<< HEAD
     * Returns the singleton instance of the {@code BlindScreen}.
     *
     * @return the {@code BlindScreen} instance.
     */
    public static BlindScreen getBlindScreen() {
        return BLIND_SCREEN;
    }
=======
     * Gets the poker hand screen.
     *
     * @return the {@link PokerHandScreen} instance
     */
    public static PokerHandScreen getPokerHandScreen() {
        return POKER_SCREEN;
    }

    /**
     * Gets the Deck screen.
     *
     * @return the {@link DeckScreen} instance
     */
    public static DeckScreen getDeckScreen() {
        return DECK_SCREEN;
    }
    // endregion
>>>>>>> ffc4f97a
}<|MERGE_RESOLUTION|>--- conflicted
+++ resolved
@@ -13,38 +13,25 @@
  */
 public class UI {
 
-    /**
-     * The current screen being displayed to the user.
-     */
+    /** The current screen being displayed to the user. */
     private static Screen currentScreen;
 
-<<<<<<< HEAD
-    /**
-     * Predefined game-related screens.
-     */
-=======
     private static Screen previousScreen;
 
     /** Predefined game-related screens. */
->>>>>>> ffc4f97a
     private static final GameScreen GAME_SCREEN;
 
     private static final DiscardScreen DISCARD_SCREEN;
     private static final PlayScreen PLAY_SCREEN;
     private static final HelpScreen HELP_SCREEN;
-    private static final BlindScreen BLIND_SCREEN;
     private static final StartScreen START_SCREEN;
     private static final PokerHandScreen POKER_SCREEN;
     private static final DeckScreen DECK_SCREEN;
 
-    /**
-     * Parser instance for handling user input.
-     */
+    /** Parser instance for handling user input. */
     private static final Parser PARSER = new Parser();
 
-    /**
-     * Fixed width for the bordered message display.
-     */
+    /** Fixed width for the bordered message display. */
     public static final int BORDER_WIDTH = 100;
 
     static {
@@ -53,7 +40,6 @@
             DISCARD_SCREEN = new DiscardScreen();
             PLAY_SCREEN = new PlayScreen();
             HELP_SCREEN = new HelpScreen();
-            BLIND_SCREEN = new BlindScreen();
             START_SCREEN = new StartScreen();
             POKER_SCREEN = new PokerHandScreen();
             DECK_SCREEN = new DeckScreen();
@@ -65,9 +51,7 @@
     }
 
     // region FORMATTING STRINGS
-    /**
-     * display-related constants for display formatting.
-     */
+    /** display-related constants for display formatting. */
     public static final String CARD = "\uD83C\uDCCF";
 
     public static final String HEARTS = "♥️";
@@ -98,9 +82,7 @@
     public static final String BLUE_B = "\033[44m";
     public static final String RED_B = "\033[41m";
 
-    /**
-     * Custom border characters
-     */
+    /** Custom border characters */
     public static final char TOP_LEFT = '╔';
 
     public static final char TOP_RIGHT = '╗';
@@ -207,18 +189,11 @@
                 + " ".repeat(paddingSize)
                 + text
                 + BLACK_B
-<<<<<<< HEAD
-                + " ".repeat(paddingSize + extraPadding) // Apply the extra padding here
-                + BLACK_B
-=======
                 + " ".repeat(paddingSize + extraPadding)
->>>>>>> ffc4f97a
                 + VERTICAL
                 + END;
     }
 
-<<<<<<< HEAD
-=======
     // Helper: pad or truncate a string to exactly 'width' characters.
     public static String padToWidth(String text, int width) {
         if (getDisplayLength(text) > width) {
@@ -233,7 +208,6 @@
         if (getDisplayLength(text) >= width) return text.substring(0, width);
         return String.format("%-" + width + "s", text);
     }
->>>>>>> ffc4f97a
 
     /**
      * Calculates the visible display length of text, ignoring ANSI codes and accounting for special
@@ -307,10 +281,6 @@
     }
 
     /**
-<<<<<<< HEAD
-     * Clears the console screen. This method uses ANSI escape codes to clear the console.
-     */
-=======
      * Gets the previous screen that was displayed before the current one.
      *
      * @return the previous {@link Screen}, or null if there wasn't one
@@ -332,7 +302,6 @@
     }
 
     /** Clears the console screen. This method uses ANSI escape codes to clear the console. */
->>>>>>> ffc4f97a
     public static void clearScreen() {
         final String FLUSH = "\033[H\033[2J";
         System.out.print(FLUSH);
@@ -349,7 +318,6 @@
     }
 
     // region Screen Getters
-
     /**
      * Gets the screen where users select cards to discard.
      *
@@ -396,15 +364,6 @@
     }
 
     /**
-<<<<<<< HEAD
-     * Returns the singleton instance of the {@code BlindScreen}.
-     *
-     * @return the {@code BlindScreen} instance.
-     */
-    public static BlindScreen getBlindScreen() {
-        return BLIND_SCREEN;
-    }
-=======
      * Gets the poker hand screen.
      *
      * @return the {@link PokerHandScreen} instance
@@ -422,5 +381,4 @@
         return DECK_SCREEN;
     }
     // endregion
->>>>>>> ffc4f97a
 }