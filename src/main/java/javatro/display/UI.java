--- conflicted
+++ resolved
@@ -1,6 +1,7 @@
 package javatro.display;
 
 import javatro.core.JavatroException;
+import javatro.display.screens.*;
 import javatro.display.screens.DeckSelectScreen;
 import javatro.display.screens.DiscardScreen;
 import javatro.display.screens.GameScreen;
@@ -19,49 +20,8 @@
  */
 public class UI {
 
-<<<<<<< HEAD
     /** Fixed width for the bordered message display. */
     public static final int BORDER_WIDTH = 100;
-=======
-    /** The current screen being displayed to the user. */
-    private static Screen currentScreen;
-
-    private static Screen previousScreen;
-
-    /** Predefined game-related screens. */
-    private static final GameScreen GAME_SCREEN;
-
-    private static final DiscardScreen DISCARD_SCREEN;
-    private static final PlayScreen PLAY_SCREEN;
-    private static final HelpScreen HELP_SCREEN;
-    private static final StartScreen START_SCREEN;
-    private static final PokerHandScreen POKER_SCREEN;
-    private static final DeckScreen DECK_SCREEN;
-
-    /** Parser instance for handling user input. */
-    private static final Parser PARSER = new Parser();
-
-    /** Fixed width for the bordered message display. */
-    public static final int BORDER_WIDTH = 100;
-
-    static {
-        try {
-            GAME_SCREEN = new GameScreen();
-            DISCARD_SCREEN = new DiscardScreen();
-            PLAY_SCREEN = new PlayScreen();
-            HELP_SCREEN = new HelpScreen();
-            START_SCREEN = new StartScreen();
-            POKER_SCREEN = new PokerHandScreen();
-            DECK_SCREEN = new DeckScreen();
-        } catch (JavatroException e) {
-            System.err.println("Failed to initialize screens: " + e.getMessage());
-            e.printStackTrace();
-            throw new RuntimeException("Failed to initialize screens", e);
-        }
-    }
-
-    // region FORMATTING STRINGS
->>>>>>> ffc4f97a
     /** display-related constants for display formatting. */
     public static final String CARD = "\uD83C\uDCCF";
 
@@ -78,11 +38,8 @@
     public static final String BOLD = "\033[1m";
     public static final String ITALICS = "\033[3m";
     public static final String UNDERLINE = "\033[4m";
-<<<<<<< HEAD
-=======
 
     public static final String WHITE = "\033[97m";
->>>>>>> ffc4f97a
     public static final String RED = "\033[91m";
     public static final String GREEN = "\033[92m";
     public static final String YELLOW = "\033[93m";
@@ -93,12 +50,9 @@
     public static final String BLACK = "\033[30m";
     public static final String WHITE_B = "\033[107m";
     public static final String BLACK_B = "\033[40m";
-<<<<<<< HEAD
-=======
     public static final String BLUE_B = "\033[44m";
     public static final String RED_B = "\033[41m";
 
->>>>>>> ffc4f97a
     /** Custom border characters */
     public static final char TOP_LEFT = '╔';
 
@@ -129,10 +83,14 @@
     private static final HelpScreen HELP_SCREEN;
     private static final StartScreen START_SCREEN;
     private static final DeckSelectScreen DECK_SELECT_SCREEN;
+    private static final DeckSelectScreen DECK_SCREEN;
+
     /** Parser instance for handling user input. */
     private static final Parser PARSER = new Parser();
     /** The current screen being displayed to the user. */
     private static Screen currentScreen;
+    /** The screen displayed before current screen. */
+    private static Screen previousScreen;
 
     static {
         try {
@@ -323,39 +281,6 @@
         PARSER.getOptionInput(); // This will handle retries internally
     }
 
-<<<<<<< HEAD
-=======
-    /**
-     * Gets the current screen being displayed.
-     *
-     * @return the current {@link Screen}
-     */
-    public static Screen getCurrentScreen() {
-        return currentScreen;
-    }
-
-    /**
-     * Gets the previous screen that was displayed before the current one.
-     *
-     * @return the previous {@link Screen}, or null if there wasn't one
-     */
-    public static Screen getPreviousScreen() {
-        return previousScreen;
-    }
-
-    /**
-     * Navigates back to the previous screen if one exists.
-     *
-     * @throws JavatroException if there is no previous screen to return to
-     */
-    public void returnScreen() throws JavatroException {
-        if (previousScreen == null) {
-            throw new JavatroException("No previous screen to return to");
-        }
-        setCurrentScreen(previousScreen);
-    }
-
->>>>>>> ffc4f97a
     /** Clears the console screen. This method uses ANSI escape codes to clear the console. */
     public static void clearScreen() {
         final String FLUSH = "\033[H\033[2J";
@@ -420,7 +345,24 @@
     }
 
     /**
-<<<<<<< HEAD
+     * Gets the poker hand screen.
+     *
+     * @return the {@link PokerHandScreen} instance
+     */
+    public static PokerHandScreen getPokerHandScreen() {
+        return POKER_SCREEN;
+    }
+
+    /**
+     * Gets the Deck screen.
+     *
+     * @return the {@link DeckScreen} instance
+     */
+    public static DeckScreen getDeckScreen() {
+        return DECK_SCREEN;
+    }
+
+    /**
      * Gets the help screen.
      *
      * @return the {@link HelpScreen} instance
@@ -429,23 +371,5 @@
         return DECK_SELECT_SCREEN;
     }
 
-=======
-     * Gets the poker hand screen.
-     *
-     * @return the {@link PokerHandScreen} instance
-     */
-    public static PokerHandScreen getPokerHandScreen() {
-        return POKER_SCREEN;
-    }
-
-    /**
-     * Gets the Deck screen.
-     *
-     * @return the {@link DeckScreen} instance
-     */
-    public static DeckScreen getDeckScreen() {
-        return DECK_SCREEN;
-    }
->>>>>>> ffc4f97a
     // endregion
 }