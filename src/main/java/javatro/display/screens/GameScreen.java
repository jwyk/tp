--- conflicted
+++ resolved
@@ -2,11 +2,6 @@
 
 import javatro.core.Card;
 import javatro.core.JavatroException;
-<<<<<<< HEAD
-import javatro.display.UI;
-import javatro.manager.JavatroManager;
-=======
->>>>>>> ffc4f97a
 import javatro.manager.options.*;
 
 import java.beans.PropertyChangeEvent;
@@ -133,7 +128,7 @@
      */
     private void displayRoundName(String header) {
         System.out.println(header);
-        String winStatus = roundOver == 1 ? "YOU WON! \uD83C\uDF89 � \uD83D\uDE0E" : roundOver == -1 ? "YOU LOST!  \uD83D\uDE22 \uD83D\uDC80 \uD83D\uDE2D" : "";
+        String winStatus = roundOver == 1 ? "YOU WON!" : roundOver == -1 ? "YOU LOST!" : "";
         if (roundOver == 1 || roundOver == -1) {
             System.out.println("|" + getDisplayStringCenter(winStatus, screenWidth) + "|");
         } else {
@@ -243,31 +238,6 @@
     @Override
     public void displayScreen() {
 
-        if(roundOver != 0){
-            String title = "♥️ ♠️ 🃏 " + UI.BOLD + "Round Ended" + " 🃏 ♦️ ♣️" + UI.END;
-
-            String message;
-            if(roundOver == 1){
-                message = "YOU WON!!!!";
-            }
-            else{
-                message = "YOU LOST!!!!";
-            }
-
-            String[] lines = {
-                    "",
-                    "",
-                    message,
-                    "",
-                    "",
-            };
-
-            UI.printBorderedContent(title, List.of(lines));
-            return;
-        }
-
-
-
         String header = getHeaderString(screenWidth);
 
         // Prints the round name
@@ -300,7 +270,7 @@
         printCardRow("Cash: $ - ", "");
 
         // display ante info
-        printCardRow("Ante: "+JavatroManager.ante.getAnteCount() +" / 8", secondRowHeader);
+        printCardRow("Ante: X / X", secondRowHeader);
 
         // Generate the values for the second row (if applicable)
         if (secondRowCount > 0) {
@@ -310,7 +280,7 @@
         }
 
         // display current round info
-        printCardRow("Current Round: " + JavatroManager.roundCount, secondRowHeader);
+        printCardRow("Current Round: X", secondRowHeader);
 
         // Print end header
         System.out.println(header);
@@ -353,12 +323,7 @@
                 "roundComplete",
                 value -> {
                     roundOver = (Integer) value;
-                    if (roundOver == 1) {
-                        commandMap.clear();
-                        commandMap.add(new NextRoundOption());
-                        commandMap.add(new ExitGameOption());
-                    }
-                    else if (roundOver == -1) {
+                    if (roundOver != 0) {
                         commandMap.clear();
                         commandMap.add(new MainMenuOption());
                         commandMap.add(new ExitGameOption());
