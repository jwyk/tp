--- conflicted
+++ resolved
@@ -115,24 +115,6 @@
      */
     @Override
     public void displayScreen() {
-<<<<<<< HEAD
-
-        //        if (!AudioPlayer.getInstance()
-        //                .getCurrentAudioPath()
-        //                .equals("audioplayer/balatro_theme.wav")) {
-        //            AudioPlayer.getInstance().stopAudio();
-        //            AudioPlayer.getInstance().playAudio("audioplayer/balatro_theme.wav");
-        //        }
-
-        // Pipe output to test
-        if (!JavatroManager.runningTests) {
-            JavatroManager.runningTests = true;
-            this.getOutput();
-            JavatroManager.runningTests = false;
-        }
-
-=======
->>>>>>> fc25454b
         // Use StringBuilder for efficient string concatenation.
         StringBuilder sb = new StringBuilder();
 
