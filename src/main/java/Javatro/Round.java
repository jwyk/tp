--- conflicted
+++ resolved
@@ -1,5 +1,9 @@
 package Javatro;
 
+import java.util.List;
+
+import javatro_core.Card;
+import javatro_core.HandResult;
 import javatro_core.PokerHand;
 
 public class Round {
@@ -13,10 +17,6 @@
     private int remainingPlays;
     private Deck deck;
     private HoldingHand playerHand;
-<<<<<<< HEAD
-    // private State gameState;
-=======
->>>>>>> c46f8b0b
     private Ui ui;
 
     /**
@@ -26,22 +26,6 @@
      * @param gameState The current state of the game.
      * @throws JavatroException
      */
-<<<<<<< HEAD
-    //    public Round(State gameState) {
-    //        this.gameState = gameState;
-    //        this.currentScore = 0;
-    //        this.blindScore = gameState.getBlindScore();
-    //        this.remainingDiscards = MAX_DISCARDS_PER_ROUND;
-    //        this.remainingPlays = gameState.getPlaysPerRound();
-    //        this.deck = gameState.getDeck();
-    //        this.pokerHand = new PokerHand();
-    //        this.playerHand = new HoldingHand();
-    //        this.ui = new Ui();
-    //
-    //        // Initial draw
-    //        playerHand.draw(INITIAL_HAND_SIZE);
-    //    }
-=======
     public Round(State gameState) throws JavatroException {
         this.currentScore = 0;
         this.blindScore = gameState.getBlindScore();
@@ -67,7 +51,6 @@
         playerHand.draw(INITIAL_HAND_SIZE, this.deck);
         // ui.printPlayerHand(playerHand);
     }
->>>>>>> c46f8b0b
 
     /**
      * Plays a set of 5 cards as a poker hand.
@@ -76,32 +59,6 @@
      * @throws JavatroException
      * @throws IllegalArgumentException If the number of cards to play is not exactly 5
      */
-<<<<<<< HEAD
-    //    public void playCards(int[] cardIndices) {
-    //        if (cardIndices.length != POKER_HAND_SIZE) {
-    //            throw new IllegalArgumentException("Must play exactly " + POKER_HAND_SIZE + "
-    // cards");
-    //        }
-    //
-    //        List<Card> playedCards = playerHand.playCards(cardIndices);
-    //        HandResult result = PokerHand.evaluateHand(playedCards);
-    //        Integer totalChips = result.chips();
-    //
-    //        for (Card card : playedCards) {
-    //            totalChips += card.getChips();
-    //        }
-    //
-    //        // Update round state
-    //        currentScore += totalChips * result.multiplier();
-    //        ui.printHandResult(result, totalChips, currentScore);
-    //        ui.printRoundScore(currentScore, blindScore);
-    //
-    //        // Draw new cards to replace played ones
-    //        playerHand.draw(POKER_HAND_SIZE);
-    //
-    //        remainingPlays--;
-    //    }
-=======
     public void playCards(List<Integer> cardIndices) throws JavatroException {
         if (cardIndices.size() != POKER_HAND_SIZE) {
             throw new IllegalArgumentException("Must play exactly " + POKER_HAND_SIZE + " cards");
@@ -125,27 +82,13 @@
 
         remainingPlays--;
     }
->>>>>>> c46f8b0b
 
     /**
      * Discards cards from the player's hand.
      *
-     * <p>//@param cardIndices Indices of cards to discard from the holding hand
-     *
+     * @param cardIndices Indices of cards to discard from the holding hand
      * @throws IllegalStateException If no remaining discards are available
      */
-<<<<<<< HEAD
-    //    public void discardCards(int[] cardIndices) {
-    //        if (remainingDiscards <= 0) {
-    //            throw new IllegalStateException("No remaining discards available");
-    //        }
-    //        playerHand.discardCards(cardIndices);
-    //        remainingDiscards--;
-    //
-    //        playerHand.draw(cardIndices.length);
-    //        ui.printDiscardResult(playerHand, remainingDiscards);
-    //    }
-=======
     public void discardCards(List<Integer> cardIndices) {
         if (remainingDiscards <= 0) {
             throw new IllegalStateException("No remaining discards available");
@@ -156,7 +99,6 @@
         playerHand.draw(cardIndices.size(), deck);
         ui.printDiscardResult(playerHand, remainingDiscards);
     }
->>>>>>> c46f8b0b
 
     // Getters
     public int getCurrentScore() {
