package Javatro;

<<<<<<< HEAD
import java.io.IOException;
import javatro_manager.JavatroManager;
=======
import javatro_core.JavatroManager;

>>>>>>> 79aeef6f
import javatro_view.JavatroView;

import java.io.IOException;

// Primary view class that handles current view state etc
public class Javatro {
    private static final JavatroView javatroView = new JavatroView(); // View
    private static final JavatroManager javatroManager = new JavatroManager(javatroView);

    public static void main(String[] args) throws IOException {
        javatroManager.startGame();
        //        List<Card> hand =
        //                List.of(
        //                        new Card(Card.Rank.ACE, Card.Suit.HEARTS),
        //                        new Card(Card.Rank.ACE, Card.Suit.HEARTS),
        //                        new Card(Card.Rank.THREE, Card.Suit.HEARTS),
        //                        new Card(Card.Rank.TEN, Card.Suit.HEARTS),
        //                        new Card(Card.Ran1k.TEN, Card.Suit.HEARTS));
        //
        //        int TotalChips = 0;
        //
        //        for (Card card : hand) {
        //            System.out.println(card + " - Chips: " + card.getChips());
        //            TotalChips += card.getChips();
        //        }
        //
        //        HandResult result = PokerHand.evaluateHand(hand);
        //        System.out.println("Hand: " + result);
        //        TotalChips += result.chips();
        //        int TotalScore = TotalChips * result.multiplier();
        //
        //        System.out.printf(
        //                "\nTotal Score Gained: %s Chips x %d Multiplier = %d\n",
        //                TotalChips, result.multiplier(), TotalScore);
        //        System.out.println("Current Round Score: 320");
        //        System.out.println("Blind Score to beat: 500");
    }
}<|MERGE_RESOLUTION|>--- conflicted
+++ resolved
@@ -1,13 +1,10 @@
 package Javatro;
 
-<<<<<<< HEAD
 import java.io.IOException;
-import javatro_manager.JavatroManager;
-=======
 import javatro_core.JavatroManager;
-
->>>>>>> 79aeef6f
+import javatro_view.GameScreen;
 import javatro_view.JavatroView;
+import javatro_view.StartScreen;
 
 import java.io.IOException;
 
@@ -24,7 +21,7 @@
         //                        new Card(Card.Rank.ACE, Card.Suit.HEARTS),
         //                        new Card(Card.Rank.THREE, Card.Suit.HEARTS),
         //                        new Card(Card.Rank.TEN, Card.Suit.HEARTS),
-        //                        new Card(Card.Ran1k.TEN, Card.Suit.HEARTS));
+        //                        new Card(Card.Rank.TEN, Card.Suit.HEARTS));
         //
         //        int TotalChips = 0;
         //
@@ -44,4 +41,7 @@
         //        System.out.println("Current Round Score: 320");
         //        System.out.println("Blind Score to beat: 500");
     }
+
+
+
 }