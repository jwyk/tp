# Developer Guide

## Table of Contents

1. [Acknowledgements](#acknowledgements)
2. [Setting up, getting started](#setting-up-getting-started)
3. [Design](#design)
   - [Architecture](#architecture)
   - [UI Component](#ui-component)
   - [Logic Component](#logic-component)
   - [Storage Component](#storage-component)
<<<<<<< HEAD
   - [Score Component](#score-component)
=======
   - [Round Component](#round-component)
>>>>>>> 8598e976
4. [Implementation](#implementation)
5. [Documentation, logging, testing, configuration, dev-ops](#documentation-logging-testing-configuration-dev-ops)
6. [Documentation](#documentation)
7. [Appendix: Requirements](#appendix-requirements)
   - [Product Scope](#product-scope)
   - [User Stories](#user-stories)
   - [Use Cases](#use-cases)
   - [Non-Functional Requirements](#non-functional-requirements)
   - [Glossary](#glossary)
8. [Appendix: Instructions for manual testing]()
   


## Acknowledgements
Thanks
   

## Setting up, getting started

This Developer Guide describes the design, architecture, and implementation of the Javatro application. It includes UML diagrams and explanations to help developers understand and contribute to the project.

1. **Ensure JDK 17 or later is installed**.
2. **Import the project as a Gradle project**.
3. **Build and run the application using the provided Gradle tasks**.

## Design

### Architecture

The application follows a **Model-View-Controller (MVC)** architecture pattern. The core logic, display components, and manager are modularized to promote separation of concerns.

```mermaid
graph TD;
    Javatro --> JavatroCore;
    Javatro --> UI;
    Javatro --> JavatroManager;
    
    JavatroCore --> CommandMap;
    CommandMap --> Options;
    Options --> SortBySuitOption;
    Options --> SortByRankOption;
    Options --> PokerHandOption;
    Options --> CardSelectOption;
    Options --> ResumeGameOption;

    JavatroCore --> GameState;  
    JavatroCore --> GameRules;  

    UI --> Screen;
    Screen --> GameScreen;
    Screen --> HelpScreen;
    Screen --> StartScreen;
    Screen --> DiscardScreen;  

    JavatroManager --> JavatroCore; 
    JavatroManager --> UI;

    JavatroCore --> Model;  
    Model --> Deck;
    Model --> Ante;
    Model --> PokerHand;
    Model --> PlanetCard;

    Deck --> Card;
    Ante --> HandResult;
    HandResult --> HoldingHand;

```


#### Application Initialization

```mermaid
graph TD;
    Javatro --> JavatroCore;
    Javatro --> UI;
    Javatro --> JavatroManager;
    
    JavatroCore --> CommandMap;
    CommandMap --> Options;
    Options --> SortBySuitOption;
    Options --> SortByRankOption;
    Options --> PokerHandOption;
    Options --> CardSelectOption;
    Options --> ResumeGameOption;

    JavatroCore --> Round;
    Round --> RoundActions;
    Round --> RoundConfig;
    Round --> RoundObservable;
    Round --> RoundState;

    RoundObservable --> UI; 
    Round --> Score;
    
    JavatroCore --> Model;  
    Model --> Deck;
    Model --> Ante;
    Model --> PokerHand;
    Model --> PlanetCard;

    Deck --> Card;
    Ante --> HandResult;
    HandResult --> HoldingHand;
    
    JavatroCore --> Jokers;
    Jokers --> HeldJokers;
    Jokers --> JokerFactory;
    Jokers --> Joker;
    
    JokerFactory --> AbstractJoker;
    AbstractJoker --> OddToddJoker;
    AbstractJoker --> ScaryFaceJoker;
    AbstractJoker --> GluttonousJoker;
    AbstractJoker --> GreedyJoker;
    AbstractJoker --> HalfJoker;
    AbstractJoker --> LustyJoker;
    AbstractJoker --> WrathfulJoker;

    UI --> Screen;
    Screen --> GameScreen;
    Screen --> HelpScreen;
    Screen --> StartScreen;
    Screen --> DiscardScreen;

    JavatroManager --> JavatroCore;
    JavatroManager --> UI;
```

#### Gameplay Interaction

```mermaid
sequenceDiagram
    participant User
    participant UI
    participant JavatroManager
    participant JavatroCore
    participant PokerHand

    User ->> UI: Make a Move (e.g., Play a Hand)
    UI ->> JavatroManager: Process Input
    JavatroManager ->> JavatroCore: Update Game State
    JavatroCore ->> PokerHand: Evaluate Hand
    PokerHand ->> JavatroCore: Return Evaluation Result
    JavatroCore ->> JavatroManager: Update Score
    JavatroManager ->> UI: Update Display
```

### UI Component

```mermaid  
sequenceDiagram  
    participant JavatroCore  
    participant UI  
    participant GameScreen  

    JavatroCore->>GameScreen: firePropertyChange("currentScore", 200)  
    GameScreen->>GameScreen: Update roundScore  
    GameScreen->>GameScreen: Re-render UI  
    GameScreen->>UI: Call displayScreen()  
    UI->>UI: Clear terminal  
    UI->>GameScreen: Render card art/stats  
```  
*Illustrates how `GameScreen` updates its display when the game state changes.*  



---

```mermaid  
classDiagram  
    class UI {  
        -currentScreen: Screen  
        -previousScreen: Screen  
        +setCurrentScreen(Screen)  
        +printBorderedContent(...)  
        +centerText(...)  
    }  

    class Screen {  
        -commandMap: List~Option~  
        +displayScreen()*  
        +displayOptions()  
    }  

    class GameScreen {  
        -blindScore: int  
        -roundScore: long  
        +propertyChange(...)  
    }  

    UI --> Screen : manages  
    Screen <|-- GameScreen : extends  
    GameScreen ..|> PropertyChangeListener : implements  
```  
*Simplified to highlight core relationships. The `UI` manages `Screen` instances, and `GameScreen` extends `Screen` while observing game state changes.*  



### 1. Overview  
The **UI module** manages screen transitions, user input, and formatted content rendering (e.g., bordered menus, card art). Designed using the **Singleton pattern**, it ensures a single point of control for display operations. This guide details the architecture, key components, and enhancements like dynamic screen rendering and transition logic.  

---

### 2. Architectural Design  

#### 2.1. High-Level Architecture  
The UI follows a **Model-View-Controller (MVC)**-inspired design:  
- **Model**: `JavatroCore` (game state).  
- **View**: `Screen` subclasses (e.g., `GameScreen`, `StartScreen`).  
- **Controller**: `UI` class (manages transitions, input parsing).  

##### Key Design Patterns:  
1. **Singleton Pattern**: Ensures a single `UI` instance for centralized screen management.  
2. **Observer Pattern**: `GameScreen` listens to `JavatroCore` for state changes (e.g., score updates).  
3. **State Pattern**: Screens encapsulate state-specific behavior (e.g., `HelpScreen` vs. `GameScreen`).  

#### 2.2. Rationale for Key Decisions  
- **ANSI/Unicode Formatting**: Enables rich terminal UIs without external libraries.  
- **Abstract `Screen` Class**: Promotes code reuse (e.g., `displayOptions()` for command menus).  
- **Centralized `UI` Class**: Simplifies debugging and ensures consistent transitions.  

---

### 3. Component-Level Design  

#### 3.1. The `UI` Class  
**Responsibilities**:  
- **Screen Management**: Stores static references to all screens and handles transitions via `setCurrentScreen()`.  
- **Formatted Output**: Methods like `printBorderedContent()` and `centerText()` standardize layouts.  
- **Utility Functions**: `clearScreen()`, `getCardArtLines()` (renders ASCII card art).  

**Key Code Snippet**:  
```java  
public void setCurrentScreen(Screen screen) {  
    previousScreen = currentScreen;  
    currentScreen = screen;  
    currentScreen.displayScreen(); // Triggers screen-specific rendering  
    PARSER.getOptionInput(); // Handle user input  
}  
```  

#### 3.2. The `Screen` Class Hierarchy  
- **Abstract `Screen` Class**:  
  - Defines `displayScreen()` (abstract) and `displayOptions()` (common command menu).  
  - Manages `commandMap` (list of user-selectable options).  

- **Concrete Screens**:  
  - **`GameScreen`**: Displays real-time game stats, card art, and listens for state changes.  
  - **`HelpScreen`**: Shows static help content.  

**Example: `GameScreen` Property Listener**  
```java  
public void propertyChange(PropertyChangeEvent evt) {  
    switch (evt.getPropertyName()) {  
        case "currentScore":  
            roundScore = (Long) evt.getNewValue();  
            break;  
        // ... other cases  
    }  
    displayScreen(); // Re-render UI on state change  
}  
```  

---

### 5. Key Enhancements  

#### 5.1. Enhancement: Screen Transition Mechanism  
**Implementation**:  
- **Transition Messages**: ANSI-formatted logs (e.g., `Transitioning to: GameScreen`).  
- **Back Navigation**: `previousScreen` allows reverting to prior states (e.g., exiting `HelpScreen`).  

**Sequence Diagram**:  
```mermaid  
sequenceDiagram  
    actor User  
    participant UI  
    participant StartScreen  
    participant GameScreen  

    User->>UI: Enters "play" command  
    UI->>UI: setCurrentScreen(GameScreen)  
    UI->>StartScreen: Save as previousScreen  
    UI->>GameScreen: displayScreen()  
    GameScreen-->>UI: Rendered content  
```


**Alternatives Considered**:  
- **Stack-Based History**: Rejected due to limited navigation depth requirements.  
- **Immediate Input Handling**: Chose deferred parsing via `Parser` to decouple input from rendering.  

#### 5.2. Enhancement: Dynamic Card Rendering  
- **Card Art Generation**: `CardRenderer` converts `Card` objects to ASCII art with ANSI colour formatting.  
- **Grid Layout**: Renders 8 cards in two rows, spaced with ANSI backgrounds.  

**Code Snippet**:  
```java  
public static List<String> getCardArtLines(List<Card> hand) {  
    List<String> lines = new ArrayList<>();  
    String[][] renderedCards = hand.stream().map(CardRenderer::renderCard).toArray(String[][]::new);  
    // Combine lines horizontally  
    return lines;  
}  
```

#### **5.3. Challenge: Emoji and Unicode Compatibility**  

##### **Initial Attempt**  
Emojis and Unicode symbols (e.g., 🃏, ♥️, ♥) were initially incorporated into the UI to enhance visual appeal. For example:  
```java  
// Early prototype (discarded)  
private static String getSuitSymbol(Card.Suit suit) {  
    return switch (suit) {  
        case HEARTS -> "♥️";  
        case DIAMONDS -> "♦️";  
        case CLUBS -> "♣️";  
        case SPADES -> "♠️";  
    };  
}  
```  

##### **Challenges**  
1. **Inconsistent Spacing**:  
   - Emojis/Unicode symbols vary in display width (e.g., `♥️` vs. `♠️`), causing misalignment in card art.  
   - Example: A heart symbol might be very slightly larger than a regular spacing, breaking grid layouts.  

2. **Terminal Compatibility**:  
   - Terminals like **Windows CMD / Windows Powershell** require `chcp 65001` to display Unicode, which is error-prone for users.  
   - Colored emojis are unsupported in many terminals, leading to monochrome or placeholder symbols (e.g., ` `).  

3. **ANSI Overlap**:  
   - Combining ANSI color codes with Unicode symbols introduced unpredictable formatting (e.g., background colors bleeding into adjacent text).  

##### **Final Approach**  
To ensure cross-terminal compatibility and consistent spacing, **letters** (`H`, `D`, `C`, `S`) replaced symbols:  
```java  
// Current implementation (CardRenderer.java)  
private static String getSuitSymbol(Card.Suit suit) {  
    return switch (suit) {  
        case HEARTS -> "H";  
        case DIAMONDS -> "D";  
        case CLUBS -> "C";  
        case SPADES -> "S";  
    };  
}  
```  
- **Advantages**:  
  - Fixed-width characters ensure alignment in card art.  
  - Works universally across terminals without configuration.  
  - ANSI colors apply cleanly to letters (e.g., `H` in red for hearts).  

---

#### **UML Diagrams**  

##### **CardRenderer Class Diagram**  
```mermaid  
classDiagram  
    class CardRenderer {  
        +renderCard(Card): String[]  
        -getSuitSymbol(Suit): String  
        -getColour(Suit): String  
    }  
```  
*The `CardRenderer` class maps suits to letters (`H`, `D`, `C`, `S`) and colors using ANSI codes.*  

##### **Card Rendering Sequence Diagram**  
```mermaid  
sequenceDiagram  
    participant GameScreen  
    participant CardRenderer  
    participant Card  

    GameScreen->>CardRenderer: renderCard(card)  
    CardRenderer->>Card: getSuit()  
    CardRenderer->>CardRenderer: getSuitSymbol() → "H"  
    CardRenderer->>CardRenderer: getColour() → ANSI code  
    CardRenderer-->>GameScreen: [" H ", ...]  
    GameScreen->>UI: Display formatted card art  
```

#### **Key Takeaways**  
- **Prioritize Functionality Over Aesthetics**: Letters ensured reliability, while emojis introduced terminal-specific bugs.  
- **Test Across Environments**: The decision to avoid Unicode was driven by rigorous testing in CMD, PowerShell, and Unix terminals.  
- **Code Hygiene**: Unused symbols (e.g., `♠` in `UI`) should be removed in future refactoring.  

This approach balances visual clarity with technical robustness, ensuring the UI works seamlessly for all users.

---

### 6. Future Considerations  

1. **GUI Framework Integration**: Migrate to JavaFX for animations and mouse support.  
2. **Theming System**: Allow users to customize colors via config files.  
3. **Accessibility Mode**: Add high-contrast themes and screen-reader support.  

---

### 7. Conclusion  
The UI module’s design prioritizes modularity, extensibility, and terminal compatibility. By combining design patterns like Singleton and Observer with ANSI formatting, it delivers a responsive and visually consistent experience. Future developers can extend it by adding new `Screen` subclasses or integrating modern GUI frameworks.

---

### Logic Component

```mermaid
sequenceDiagram
    participant User
    participant JavatroCore
    participant CommandMap
    participant Options
    participant UI
    participant Manager

    User ->> UI: Issue Command
    UI ->> Manager: Forward Command
    Manager ->> JavatroCore: Process Command
    JavatroCore ->> CommandMap: Check Command Type
    CommandMap ->> Options: Execute Option (e.g., Sort, Discard, Select)
    Options ->> JavatroCore: Return Result
    JavatroCore ->> Manager: Update State
    Manager ->> UI: Render Updated State
```

The Logic Component serves as the Controller in the Model-View-Controller (MVC) architecture. It is responsible for managing the application's core logic, processing user commands, and interacting with the Model (e.g., Deck, Ante, PokerHand) through well-defined interfaces. It updates the View through the manager classes.

All classes within the core package make up the Logic Component. This does not include the Deck, Ante, and PokerHand classes, as these are part of the Model. Instead, the Logic Component uses these classes to perform operations and process commands.

- `JavatroCore`: The central controller managing the game flow, initializing components, and processing game state updates.

This component interacts with the UI and Manager components to process user inputs and update the view accordingly.

---

### Storage Component

```mermaid
sequenceDiagram
    participant User
    participant JavatroCore
    participant Storage

    User ->> JavatroCore: Save Game
    JavatroCore ->> Storage: Serialize Game State
    Storage ->> File: Write to Disk

    User ->> JavatroCore: Load Game
    JavatroCore ->> Storage: Read From Disk
    Storage ->> JavatroCore: Deserialize Game State
```

The Storage component is responsible for saving and loading game states. Although not fully implemented, this component would ideally include:
- Persistent storage management using file handling or databases.
- Serialization and deserialization of game objects.
- Handling user preferences and game settings.
---
### Round Component

The **Round Component** is responsible for managing the state and flow of a single round in the game. It encapsulates the logic for handling round-specific actions, configurations, and any special effects.

#### Responsibilities
- Manage the state of the current round, including the cards dealt, scores, and player actions.
- Handle round-specific configurations and validation.
- Notify other components (e.g., UI, Logic) of state changes during the round.

#### Key Classes
- **Round**: The main class that orchestrates the round's lifecycle.
- **RoundState**: Tracks the current state of the round (e.g., active, completed).
- **RoundActions**: Encapsulates actions that can be performed during the round (e.g., draw, discard).
- **RoundConfig**: Stores configuration settings for the round (e.g., max cards, scoring rules).
- **RoundObservable**: Implements the observer pattern to notify listeners (e.g., UI) of state changes.

``` mermaid
classDiagram
    class Round {
        -state: RoundState
        -config: RoundConfig
        -observable: RoundObservable
        +addPropertyChangeListener(pcl: PropertyChangeListener)
        +updateRoundVariables()
        +playCards(cardIndices: Integer)
        +discardCards(cardIndices: Integer)
        +getCurrentScore(): long
        +getRemainingDiscards(): int
        +getRemainingPlays(): int
        +getPlayerHand(): HoldingHand
        +getPlayerHandCards(): Card
        +getPlayerJokers(): HeldJokers
        +isLost(): boolean
        +isWon(): boolean
        +isRoundOver(): boolean
        -applyDeckVariants(deck: Deck)
        -applyAnteInvariants(ante: Ante)
        -applyBossVariants()
    }

    class RoundState {
        -currentScore: long
        -remainingDiscards: int
        -remainingPlays: int
        -playerJokers: HeldJokers
        -deck: Deck
        -playerHand: HoldingHand
        -chosenCards: Card
        +getPlayerJokers(): HeldJokers
        +getDeck(): Deck
        +drawInitialCards(count: int)
    }

    class RoundConfig {
        +INITIAL_HAND_SIZE: int
        +MAX_DISCARDS_PER_ROUND: int
        +DEFAULT_MAX_HAND_SIZE: int
        +DEFAULT_MIN_HAND_SIZE: int
        -blindScore: int
        -roundName: String
        -roundDescription: String
    }

    class RoundActions {
        +playCards(state: RoundState, config: RoundConfig, cardIndices: Integer): ActionResult
        +discardCards(state: RoundState, config: RoundConfig, cardIndices: Integer): ActionResult
        -validatePlayCards(cardIndices: Integer, minHandSize: int, maxHandSize: int, remainingPlays: int)
        -validateDiscardCards(cardIndices: Integer, remainingDiscards: int)
    }

    class RoundObservable {
        +addObserver(observer: Observer)
        +removeObserver(observer: Observer)
        +notifyObservers(event: String)
    }

    Round --> RoundState: contains
    Round --> RoundConfig: contains
    Round --> RoundObservable: contains
    Round ..> RoundActions: uses
```

#### Sequence Diagram: Round Initialisation

The following sequence diagram illustrates the initialization process of a round, including configuration setup and state management:

```mermaid
sequenceDiagram
    participant User
    participant Round
    participant RoundConfig
    participant RoundState
    participant RoundObservable

    User ->>+ Round: new Round(...)
    Note right of Round: Constructor activated
    Round ->>+ RoundConfig: new RoundConfig(...)
    Note right of RoundConfig: Constructor activated
    RoundConfig -->>- Round: this.config : RoundConfig
    Round ->>+ RoundState: new RoundState(...)
    Note right of RoundState: Constructor activated
    RoundState -->>- Round: this.state : RoundState
    Round ->>+ Round: applyDeckInvariants()
    alt RED
        Round ->>+ RoundState: increaseRemainingDiscards(: int)
        RoundState -->>- Round: 
    else BLUE
        Round ->>+ RoundState: setRemainingPlays(: int)
        RoundState -->>- Round: 
    end
    Round -->>- Round: 
    Round ->> Round: Other configuration...
    Round ->>+ RoundObservable: new RoundObservable
    Note right of RoundObservable: Constructor activated
    RoundObservable -->>- Round: this.observable : RoundObservable
    Round -->>- User: Round instance
```

Note: Due to limitations of mermaid rendering, the activation bars for constructors may not appear exactly aligned with their corresponding object lifelines. The note in the diagram clarifies when the constructor is activated.

### Score Component
The `Score` component is part of Javatro's scoring system, responsible for calculating the final score based on the played hand, cards, and active jokers. It interacts with several components:

- `PokerHand`: Represents the type of hand played (e.g., pair, flush).

- `Card`: Represents individual cards in the game.

- `HeldJokers`: Represents the Jokers held, which have special modifiers that can affect the score.

- `BossType`: Represents special game conditions that may restrict scoring.

``` mermaid
classDiagram
    class Score {
        +double totalChips
        +double totalMultiplier
        +static List<Card> playedCardsList
        +ArrayList<Joker> jokerList
        -Round.BossType bossType
        +Score()
        +Score(Round.BossType bossType)
        +long getScore(PokerHand pokerHand, List<Card> playedCardList, HeldJokers heldJokers)
        -static long calculateFinalScore(double totalChips, double totalMultiplier)
        -boolean isValidCard(Card card)
        -void scoreCard(Card card)
    }
    
    class PokerHand {
        +int getChips()
        +int getMult()
    }
    
    class Card {
        +getChips()
    }
    
    class Rank {
    <<enumeration>>
        TWO
        THREE
        FOUR
        FIVE
        SIX
        SEVEN
        EIGHT
        NINE
        TEN
        JACK
        QUEEN
        KING
        ACE
    }

    class Suit {
    <<enumeration>>
        HEARTS
        CLUBS
        SPADES
        DIAMONDS
        +getName()
    }

    class HeldJokers {
        -int HOLDING_LIMIT
        +List~Joker~ getJokers()
    }
    
    class Joker {
        <<abstract>>
        #String name;
        #String description;
        #String path;
        +String getName()
        +interact()*
    }

    class ScoreType {
        <<enumeration>>
        AFTERHANDPLAY
        ONCARDPLAY
    }
    
    class HandType {
        <<enumeration>>
        FLUSH_FIVE
        FLUSH_HOUSE
        FIVE_OF_A_KIND
        ROYAL_FLUSH
        STRAIGHT_FLUSH
        FOUR_OF_A_KIND
        FULL_HOUSE
        FLUSH
        STRAIGHT
        THREE_OF_A_KIND
        TWO_PAIR
        PAIR
        HIGH_CARD
    }
    
    class BossType {
        <<enumeration>>
        NONE
        THE_NEEDLE
        THE_WATER
        THE_CLUB
        THE_WINDOW
        THE_HEAD
        THE_GOAD
        THE_PLANT
        THE_PSYCHIC
    }

    Score --> PokerHand
    Score --> Card
    Score -->"1" HeldJokers
    Score -->"1" Round
    Round -->"1" BossType
    PokerHand -->"1" HandType
    Card -->"1" Rank
    Card -->"1" Suit
    HeldJokers -->"0..5" Joker
    Joker -->"1" ScoreType
```
### Scoring System
#### Score Calculation Overview
Below is how the Score Class returns the calculated score:

1. `Round` initializes `Score`, and `Score` invokes the `getChips()` method from `PokerHand`.
```mermaid
sequenceDiagram
   activate Round
   Round->>+Score: getScore(PokerHand pokerHand, List<Card> playedCardList, HeldJokers heldJokers)
   Score->>+PokerHand: getChips(), getMultiplier()
   PokerHand-->>-Score: return chips, return multiplier
   deactivate Round

```
2. With each `Card` passed from `Score`, `Score` checks whether the card played satisfies BossType conditions, 
and applies effects if the condition is satisfied. 
Else, the `Card` is scored, and each `Joker` in `heldJokers` is checked if the `Card` can interact with the `Joker`

```mermaid
sequenceDiagram
    box Add contribution from valid cards  
        participant Score
        participant PokerHand
        participant Joker
    end
    activate Score
    loop Card card: playedCardList
        activate Score
        Score->>Score: Apply BossType conditions
        deactivate Score
        alt Card is valid
            activate Score
            Score->>Score: scoreCard(Card card)
            deactivate Score
            loop [Joker joker: heldJokers]
                alt Joker == ONCARDPLAY
                    Score->>+Joker: interact(Score score, Card card)
                    Joker-->>-Score: interact
                end
            end
        end
        deactivate Score
    end
```

3. After each `Card` is scored, any `Joker` with the `AFTERHANDPLAY` enum is interacted with.
```mermaid
sequenceDiagram
    activate Score
    loop [Joker joker: heldJokers]
        alt joker.ScoreType == AFTERHANDPLAY
            Score->>+Joker: interact(Score score, Card card)
            Joker-->>-Score: interact
        end
    end
    deactivate Score
```


4. `Score` rounds the final score using `calculateFinalScore()` and returns the final `long` value to `Round`.
```mermaid
sequenceDiagram
    activate Round
    activate Score
    activate Score
    Score->>Score: calculateFinalScore()
    deactivate Score
    Score-->>Round: return final score
    deactivate Score
    deactivate Round

```

#### Overall Sequence Diagram for Score Calculation

```mermaid
sequenceDiagram
box transparent Overall Scoring Algorithm
    participant Round
    participant Score
    participant PokerHand
    participant Joker
end


    Round->>+Score: getScore(PokerHand pokerHand, List<Card> playedCardList, HeldJokers heldJokers)
    Score->>+PokerHand: getChips(), getMultiplier()
    PokerHand-->>-Score: return chips, return multiplier
    loop Card card: playedCardList
        activate Score
        Score->>Score: Check BossType conditions
        deactivate Score
        alt Card is valid
            activate Score
            Score->>Score: scoreCard(Card card)
            deactivate Score
            loop [Joker joker: heldJokers]
                alt joker.ScoreType == ONCARDPLAY
                    Score->>+Joker: interact(Score score, Card card)
                    Joker-->>-Score: interact
                end
            end
        end
    end
    loop [Joker joker: heldJokers]
        alt joker.ScoreType == AFTERHANDPLAY
            Score->>+Joker: interact(Score score, Card card)
            Joker-->>-Score: interact
        end
    end
    Score->>Score: calculateFinalScore()
    Score-->>-Round: return final score

```




## Implementation

### Logic Flow

The application's logic flow is divided into several parts:

1. **Initialization**: The application initializes core components and prepares the user interface.
2. **Gameplay**: Users interact with the UI to perform actions, triggering methods in the core logic.
3. **Round Progression**: Ante handling and deck operations are updated between rounds.
4. **Evaluation**: Poker hands are evaluated using the `PokerHand` class.

### Overview

The Javatro application consists of several packages:

- ``: The main entry point and application setup.
- ``: Core logic, including card handling, ante management, and game rules.
- ``: User interface handling, including screens and rendering.
- ``: Management of different game states and transitions.

### Key Components

- `Javatro`: Initializes and starts the application.
- `JavatroCore`: Handles core game logic such as dealing cards, evaluating hands, and managing ante.
- `Deck`: Manages the deck of cards, shuffling, drawing, etc.
- `Ante`: Handles the ante mechanism, score calculation, and progression through rounds.
- `PokerHand`: Handles poker-specific card evaluation.

### Important Methods

1. 

   - `main()`: Initializes the application.

2. 

   - `initialize()`: Sets up core components.
   - `playRound()`: Manages the game round progression.

3. 

   - `draw()`: Draws a card from the deck.
   - `shuffle()`: Shuffles the deck.

4. 

   - `getRoundScore()`: Retrieves the score for the current round.
   - `nextRound()`: Progresses to the next round.

5. 

   - `evaluateHand()`: Evaluates a set of cards according to poker rules.

---

## Documentation, logging, testing, configuration, dev-ops

### Documentation

The documentation is structured as follows:

- **User Guide**: Located at `docs/UserGuide.md`. Describes how to set up and use the application.
- **Developer Guide**: Located at `docs/DeveloperGuide.md`. Contains design explanations, architecture, and implementation details.
- **API Documentation**: Generated using Javadoc. To generate, run:

```
./gradlew javadoc
```

Output will be available under `build/docs/javadoc/`.

- Rest To Be Add

---

## Appendix: Requirements

## Product Scope

### Target user profile:
- Card game enthusiasts and roguelike fans who enjoy strategic deck-building experiences and prefer playing games in a command-line interface (CLI) environment.
- Tech-savvy individuals who are comfortable with command-line interfaces and prefer typing commands over using graphical user interfaces.
- Roguelike and card game enthusiasts who enjoy strategic, turn-based gameplay and have an interest in card games, particularly those with roguelike elements.
- Minimalist gamers who appreciate minimalist design and are drawn to text-based gaming experiences that focus on gameplay depth rather than visual aesthetics.
- Cross-platform users who use various operating systems and seek a consistent gaming experience across platforms, which a CLI application can provide.

### Value proposition: 
Javatro provides a streamlined, text-based roguelike deck-building experience inspired by Balatro. It offers a strategic and replayable poker-based gameplay loop in a lightweight, no-graphics format, making it accessible for users who enjoy card games without requiring a graphical interface.

## User Stories

**Priorities:** High (must have) - `* * *`, Medium (nice to have) - `* *`, Low (unlikely to have) - `*`

| Priority | User Role       | User Story                                                                                        |
|----------|-----------------|---------------------------------------------------------------------------------------------------|
| * * *    | New Player      | I want to start a new game so that I can begin a new deck-building run.                           |
| * * *    | Active Player   | I want to play a hand of poker using my cards so that I can progress in the game.                 |
| * * *    | Active Player   | I want to discard and redraw a limited number of cards so that I can improve my current hand.     |
| * * *    | Active Player   | I want to see my score and chips after playing a hand so that I can keep track of my progress.    |
| * * *    | Active Player   | I want to earn multipliers based on the poker hand I complete so that I can maximize my score.    |
| * * *    | New Player      | I want to view instructions so that I can understand how to play the game.                        |
| * * *    | Active Player   | I want to save my progress so that I can resume the game later.                                   |
| * * *    | Active Player   | I want to load a saved game so that I can continue my progress.                                   |
| * *      | Active Player   | I want to sort my cards by rank or suit so that I can better organize my hand.                    |
| * *      | Active Player   | I want to view game statistics so that I can track my performance over multiple runs.             |
| * *      | Advanced Player | I want to enable advanced features so that I can enjoy a more complex gameplay experience.        |
| * *      | Player          | I want to view a help menu so that I can learn more about the available commands.                 |
| *        | Active Player   | I want to customize gameplay settings so that I can tailor the game experience to my preferences. |
| *        | Advanced Player | I want to use additional deck types so that I can have a varied experience.                       |
| *        | Advanced Player | I want to enable hard mode so that I can increase the difficulty of the game.                     |
| *        | Active Player   | I want to view my progress summary after each run so that I can evaluate my performance.          |
| *        | Active Player   | I want to undo my last move so that I can correct mistakes.                                       |
| *        | Active Player   | I want to replay previous rounds so that I can refine my strategies.                              |
| *        | Active Player   | I want to set a high score target so that I can challenge myself.                                 |
| *        | Active Player   | I want to compare my score with other players so that I can see where I stand.                    |
| *        | Active Player   | I want to pause the game so that I can take breaks when necessary.                                |
| *        | Active Player   | I want to change controls so that I can personalize the game experience.                          |
| *        | Active Player   | I want to view a log of previous moves so that I can analyze my strategies.                       |
| *        | Active Player   | I want to restart the game so that I can try different strategies.                                |
| *        | Active Player   | I want to adjust volume settings so that I can control the audio experience.                      |
| *        | Advanced Player | I want to customize card designs so that I can enhance my visual experience.                      |
| *        | Advanced Player | I want to view daily challenges so that I can have new objectives to pursue.                      |
| *        | Advanced Player | I want to participate in weekly events so that I can earn special rewards.                        |
| *        | Advanced Player | I want to access leaderboards so that I can compare my performance globally.                      |
| *        | Advanced Player | I want to unlock achievements so that I can track my milestones.                                  |
| *        | Advanced Player | I want to review past games so that I can learn from my mistakes.                                 |
| *        | Advanced Player | I want to export my progress so that I can preserve my achievements.                              |

## Use Cases

(For all use cases below, the **System** is the `Javatro` and the **Actor** is the `User`, unless specified otherwise)

---

### Use case: Discard and Draw Cards

**MSS (Main Success Scenario)**

1. User requests to view their current hand.
2. System displays the current hand of cards.
3. User selects cards to discard.
4. System removes the selected cards and draws new cards to replace them.
5. System displays the updated hand.

   Use case ends.

**Extensions**

- 2a. The hand is empty.
  - Use case ends.

- 3a. The user selects invalid cards for discarding.
  - 3a1. System shows an error message.
  - Use case resumes at step 2.

---

### Use case: Save Game Progress

**MSS (Main Success Scenario)**

1. User requests to save the game.
2. System serializes the current game state.
3. System saves the serialized data to a file.
4. System confirms that the game has been successfully saved.

   Use case ends.

**Extensions**

- 3a. The file cannot be created or written.
  - 3a1. System shows an error message indicating failure to save.
  - Use case ends.

---

### Use case: Load Saved Game

**MSS (Main Success Scenario)**

1. User requests to load a previously saved game.
2. System presents a list of available saved game files.
3. User selects a saved game file to load.
4. System reads the file and deserializes the game state.
5. System initializes the game to the loaded state.

   Use case ends.

**Extensions**

- 2a. No saved game files are found.
  - Use case ends.

- 4a. The selected file is corrupted or incompatible.
  - 4a1. System shows an error message.
  - Use case ends.

---

## Non-Functional Requirements

### Performance Requirements
- The system should be able to process user commands and update the game state within **0.5 seconds** of user input.
- The system should support a **minimum of 1000 hands played** without noticeable performance degradation.

### Reliability Requirements
- The game should **not crash or produce errors** during normal gameplay for at least **20 hours of continuous use**.
- Saved game data must be **correctly serialized and deserialized** to ensure that saved progress is accurately restored.

### Availability Requirements
- The application should be available **99.9% of the time** when executed on a compatible platform.
- Saved games should remain accessible even after **abrupt termination of the application**.

### Usability Requirements
- The system should provide **clear and concise error messages** when invalid commands are entered.
- The CLI interface should support **standard text-based commands** and provide detailed help instructions.

### Security Requirements
- Saved game files should be protected from **unauthorized modification** by ensuring **read-only access** unless within the game environment.
- The system should prevent **malformed input** from causing crashes or corrupting game data.

### Portability Requirements
- The game should be compatible with **Windows, Linux, and MacOS**.
- The system should work on **both 32-bit and 64-bit architectures**.

### Maintainability Requirements
- The codebase should maintain a **test coverage of at least 90%** to ensure robustness against changes.
- The architecture should allow for **adding new game rules and features with minimal modification to existing code**.

### Scalability Requirements
- The game should support **future expansion** to include additional game modes or card types without requiring a complete rewrite of the core system.
- The system should handle **at least 10 concurrent games** if implemented in a multiplayer environment.

### Documentation Requirements
- Comprehensive documentation should be available for:
  - **Installation and setup**
  - **Gameplay instructions**
  - **Developer guides** with architecture diagrams and explanations.

### Glossary

- **Ante**: The initial bet placed by players before cards are dealt.
- **Poker Hand**: A set of cards evaluated according to poker rules.
- **Deck**: A collection of cards used in the game.

---

### Dependencies

- TO ADD

<|MERGE_RESOLUTION|>--- conflicted
+++ resolved
@@ -9,11 +9,8 @@
    - [UI Component](#ui-component)
    - [Logic Component](#logic-component)
    - [Storage Component](#storage-component)
-<<<<<<< HEAD
+   - [Round Component](#round-component)
    - [Score Component](#score-component)
-=======
-   - [Round Component](#round-component)
->>>>>>> 8598e976
 4. [Implementation](#implementation)
 5. [Documentation, logging, testing, configuration, dev-ops](#documentation-logging-testing-configuration-dev-ops)
 6. [Documentation](#documentation)
@@ -162,7 +159,7 @@
     JavatroManager ->> UI: Update Display
 ```
 
-### UI Component
+## UI Component
 
 ```mermaid  
 sequenceDiagram  
@@ -300,8 +297,7 @@
     UI->>StartScreen: Save as previousScreen  
     UI->>GameScreen: displayScreen()  
     GameScreen-->>UI: Rendered content  
-```
-
+```  
 
 **Alternatives Considered**:  
 - **Stack-Based History**: Rejected due to limited navigation depth requirements.  
@@ -593,16 +589,13 @@
 Note: Due to limitations of mermaid rendering, the activation bars for constructors may not appear exactly aligned with their corresponding object lifelines. The note in the diagram clarifies when the constructor is activated.
 
 ### Score Component
-The `Score` component is part of Javatro's scoring system, responsible for calculating the final score based on the played hand, cards, and active jokers. It interacts with several components:
-
-- `PokerHand`: Represents the type of hand played (e.g., pair, flush).
-
-- `Card`: Represents individual cards in the game.
-
-- `HeldJokers`: Represents the Jokers held, which have special modifiers that can affect the score.
-
-- `BossType`: Represents special game conditions that may restrict scoring.
-
+The **Score Component** is part of Javatro's scoring system, responsible for calculating the final score based on the played hand, cards, and active jokers. It encapsulates the logic for handling score calculations.
+
+
+#### Responsibilities
+- Handle calculation of scoring played hands, factoring in round-specific configurations and validation.
+
+#### Class Diagram: Score and involved classes
 ``` mermaid
 classDiagram
     class Score {
@@ -715,7 +708,7 @@
     HeldJokers -->"0..5" Joker
     Joker -->"1" ScoreType
 ```
-### Scoring System
+
 #### Score Calculation Overview
 Below is how the Score Class returns the calculated score:
 
