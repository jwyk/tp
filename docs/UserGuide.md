--- conflicted
+++ resolved
@@ -1,35 +1,8 @@
 # Javatro User Guide
 
-<<<<<<< HEAD
-**Javatro** is a command line card game based on **Balatro**, designed to be played via a Command Line Interface (CLI). It offers various deck options, scoring mechanisms, and strategic gameplay. This guide will walk you through the features, usage, and functionalities of the application.
-
-- [What is Javatro?](#what-is-javatro)
-- [Quick start](#quick-start)
-- [Features/Screens](#features)
-    - [Start Screen](#start-screen)
-    - [Deck Selection Screen](#deck-selection-screen)
-    - [Blind Selection Screen](#blind-selection-screen)
-    - [Game Screen](#game-screen)
-    - [Discarding Cards](#discarding-cards)
-    - [Playing Cards](#playing-cards)
-    - [Deck View Screen](#deck-view-screen)
-    - [Poker Hand Screen](#poker-hand-screen)
-    - [Win Joker Screen (After Winning Boss Blind)](#win-joker-screen-after-winning-boss-blind)
-    - [Win Planet Card Screen (After Winning a Round)](#win-planet-card-screen-after-winning-a-round)
-- [Glossary](#glossary)
-- [Acknowledgements](#acknowledgements)
-
-<div style="page-break-after: always;"></div>
-
-### What is Javatro?
-
-#### Introduction
-**Javatro** is a strategic, card-based game inspired by Poker but with a twist. The objective of the game is to score the highest points by creating valid poker hands from the cards dealt. It adds a layer of complexity with various deck types and special mechanics, making it a unique experience.
-=======
 **Javatro** is a command-line card game inspired by **Balatro**. 
 It is designed to be played via a _Command Line Interface (CLI)_ and features multiple deck options, unique scoring mechanisms, and strategic gameplay. 
 This guide explains the features, commands, and game flow to help you master Javatro.
->>>>>>> 96967e73
 
 ---
 
@@ -131,16 +104,6 @@
 
 _Enter `1`, `2`, `3` or `4` to select your deck._
 
-Jokers are earned everytime you beat 1 **Boss Blind**.
-
-Below are some of the possible Jokers that you can get in the game.
-
-| Joker Name | Detailed Effect                                                        | Short Form Description |
-|------------|------------------------------------------------------------------------|------------------------|
-| OddTodd    | Played cards with Odd rank gives +31 Chips when scored (A, 9, 7, 5, 3) | 31 Chips for Odd       |
-| ScaryFace  | Played Face (K, Q, J) Cards give +30 Chips                             | +30 Chips for Face     |
-| Abstract   | +3 Mult for each Joker card held (Currently +x Mult)                   | +3 Mult per Joker      |
-
 ---
 
 ### Choosing a Blind
@@ -151,24 +114,9 @@
 For each round, the player has to get enough score to beat the Blind, losing the game otherwise. 
 _Defeating the Blind will award the player with rewards._
 
-<<<<<<< HEAD
-| Hand               | Description                                       |
-|--------------------|---------------------------------------------------|
-| **High Card**      | Highest card when no other combination is made.   |
-| **Pair**           | Two cards of the same rank.                       |
-| **Two Pair**       | Two separate pairs.                               |
-| **Three of a Kind**| Three cards of the same rank.                     |
-| **Straight**       | Five consecutive cards of varying suits.          |
-| **Flush**          | Five cards of the same suit.                      |
-| **Full House**     | A Three of a Kind and a Pair combined.            |
-| **Four of a Kind** | Four cards of the same rank.                      |
-| **Straight Flush** | Five consecutive cards of the same suit.          |
-| **Royal Flush**    | Ace, King, Queen, Jack, Ten of the same suit.     |
-=======
 An **Ante** is made up of three Blinds in succession: a Small Blind, a Large Blind, and a random Boss Blind. 
 The player can choose to take on a Small or Big Blind, or to skip one or both. 
 _Boss Blinds must always be played and cannot be skipped._
->>>>>>> 96967e73
 
 The score required by a certain Blind is determined by the Ante level. 
 Players start at Ante 1 and go up a level for every Boss Blind defeated, 
@@ -260,18 +208,6 @@
 After entering the card indices, the game will show the **cards** the player has chosen to play, 
 as well as the **poker hand** that has been formed.
 
-<<<<<<< HEAD
-## Quick Start
-- Ensure you have Java 17 installed.
-- Run the game using any of the following:
-```
-java -Dfile.encoding=UTF-8 -jar javatro.jar
-java "-Dfile.encoding=UTF-8" -jar javatro.jar
-```
-- Use on-screen menu options to navigate through the game.
-
-=======
->>>>>>> 96967e73
 ---
 
 ### Discarding Cards
@@ -283,19 +219,6 @@
 Player can _strategize_ and make preparations by _discarding_ unwanted cards, 
 allowing them to possibly form better poker hands by _redrawing_ new cards.
 
-<<<<<<< HEAD
-This is the initial screen of the game where you are presented with the following options:
-- `1. Start Game`
-- `2. Help Menu`
-- `3. Exit Game`
-
-Enter `1`, `2` or `3` into to select an option.
-
----
-
-### Deck Selection Screen
-![Deck Selection](deck_selection.png)
-=======
 #### Menu Options:
 - `1. Select Cards` - Choose cards you wish to **discard** from your current hand.
 - `2. Sort cards by Suit` - Rearranges your cards based on their **suit** _(Spades, Hearts, Clubs, Diamonds)_.
@@ -309,25 +232,15 @@
 After selecting `1. Select Cards`, the player will be prompted to input the indices of the cards they wish to discard.
 _The player will no longer be able to return to the game interface at this point!_  
 _The input indices have to be comma-separated (as shown below)._
->>>>>>> 96967e73
 
 ![](ug_images/discarded_card.png)
 
 After entering the card indices, the game will show the **cards** the player has chosen to discard.
 
-<<<<<<< HEAD
-Enter `1`, `2`, `3` or `4` to select a deck.
-
----
-
-### Blind Selection Screen
-![Blind Selection](blind_screen.png)
-=======
 ---
 
 ### Viewing the Deck
 ![Deck View Screen](ug_images/deck_view.png)
->>>>>>> 96967e73
 
 After selecting `View Deck`, players are directed to the **Deck Viewer**, displaying the composition of the current deck. 
 It shows the distribution of cards across _suits_ and _ranks_, helping to keep track which cards remain available.
@@ -340,19 +253,10 @@
 
 _Enter `1` to go back to the previous screen._
 
-<<<<<<< HEAD
-Enter `1` to accept the current blind and proceed to the game, or `2` to reject the current blind and select a different one.
-
----
-
-### Game Screen
-![Game Screen](game_screen.png)
-=======
 ---
 
 ### Viewing Poker Hands
 ![Poker Hand Screen](ug_images/poker_hand.png)
->>>>>>> 96967e73
 
 After selecting `View Poker Hands`, players are directed to the **Poker Hand List**, which shows all the possible _poker hands_, 
 allowing the player to easily see different statistics to help them plan and optimise.  
@@ -387,16 +291,7 @@
 | **Straight Flush**  | Five cards in consecutive order, all from a single suit.                                                                     |
 | **Royal Flush**     | An ace-high Straight Flush formed by playing A K Q J 10 of the same suit.                                                    |
 
-<<<<<<< HEAD
-Enter `1`, `2`, `3`, `4`, `5` or `6` to select an option.
-
----
-
-### Discarding Cards
-![Discard Card Screen](discard_card.png)  
-=======
----
->>>>>>> 96967e73
+---
 
 ### Winning a Small / Large Blind
 ![Win Planet Card Screen](ug_images/win_planet_card.png)
@@ -430,23 +325,7 @@
 | Ceres       | +4 Mult and +40 Chips | Flush House     | 14 Mult x 140 Chips |
 | Eris        | +3 Mult and +50 Chips | Flush Five      | 16 Mult x 160 Chips |
 
-<<<<<<< HEAD
-- `1. Select Cards` - Choose cards you wish to discard from your current hand.
-- `2. Sort cards by Suit` - Rearranges your cards based on their suit (Hearts, Diamonds, Clubs, Spades).
-- `3. Sort cards by Rank` - Rearranges your cards based on their rank (2, 3, ..., King, Ace).
-- `4. View Poker Hands` - Display possible poker hands you can form with your current cards.
-- `5. View Deck` - Shows all the remaining cards in the deck.
-- `6. Return To Game` - Go back to the main game screen without making any changes.
-
-Enter `1`, `2`, `3`, `4`, `5` or `6` to select an option.
-
----
-
-### Playing Cards
-![Play Card Screen](play_card.png)
-=======
----
->>>>>>> 96967e73
+---
 
 ### Winning a Boss Blind
 
@@ -465,21 +344,6 @@
 Jokers are held in the player's _5 dedicated joker slots_, and their effects will automatically be activated during gameplay.
 
 #### Menu Options:
-<<<<<<< HEAD
-- `1. Select Cards` - Choose cards you wish to play from your current hand.
-- `2. Sort cards by Suit` - Rearranges your cards based on their suit (Hearts, Diamonds, Clubs, Spades).
-- `3. Sort cards by Rank` - Rearranges your cards based on their rank (2, 3, ..., King, Ace).
-- `4. View Poker Hands` - Display possible poker hands you can form with your current cards.
-- `5. View Deck` - Shows all the remaining cards in the deck.
-- `6. Return To Game` - Go back to the main game screen without making any changes.
-
-Enter `1`, `2`, `3`, `4`, `5` or `6` to select an option.
-
----
-
-### Deck View Screen
-![Deck View Screen](deck_view.png)  
-=======
 - `1. Start Next Round`
 - `2. Exit Game`
 
@@ -500,7 +364,6 @@
 | Odd Todd   | Played cards with **odd rank** give _+31 Chips_ when scored _(A, 9, 7, 5, 3)_ |
 
 ---
->>>>>>> 96967e73
 
 
 
